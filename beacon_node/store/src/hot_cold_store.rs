use crate::chunked_vector::{
    store_updated_vector, BlockRoots, HistoricalRoots, RandaoMixes, StateRoots,
};
use crate::forwards_iter::HybridForwardsBlockRootsIterator;
use crate::iter::{ParentRootBlockIterator, StateRootsIterator};
use crate::{
    leveldb_store::LevelDB, DBColumn, Error, PartialBeaconState, SimpleStoreItem, Store, StoreItem,
};
use parking_lot::RwLock;
use slog::{debug, trace, warn, Logger};
use ssz::{Decode, Encode};
use ssz_derive::{Decode, Encode};
use state_processing::{
    per_block_processing, per_slot_processing, BlockProcessingError, BlockSignatureStrategy,
    SlotProcessingError,
};
use std::convert::TryInto;
use std::marker::PhantomData;
use std::path::Path;
use std::sync::Arc;
use types::*;

/// 32-byte key for accessing the `split` of the freezer DB.
pub const SPLIT_DB_KEY: &str = "FREEZERDBSPLITFREEZERDBSPLITFREE";

/// On-disk database that stores finalized states efficiently.
///
/// Stores vector fields like the `block_roots` and `state_roots` separately, and only stores
/// intermittent "restore point" states pre-finalization.
pub struct HotColdDB<E: EthSpec> {
    /// The slot and state root at the point where the database is split between hot and cold.
    ///
    /// States with slots less than `split.slot` are in the cold DB, while states with slots
    /// greater than or equal are in the hot DB.
    split: RwLock<Split>,
    /// Number of slots per restore point state in the freezer database.
    slots_per_restore_point: u64,
    /// Cold database containing compact historical data.
    pub(crate) cold_db: LevelDB<E>,
    /// Hot database containing duplicated but quick-to-access recent data.
    ///
    /// The hot database also contains all blocks.
    pub(crate) hot_db: LevelDB<E>,
    /// Chain spec.
    spec: ChainSpec,
    /// Logger.
    pub(crate) log: Logger,
    /// Mere vessel for E.
    _phantom: PhantomData<E>,
}

#[derive(Debug, PartialEq)]
pub enum HotColdDBError {
    /// Recoverable error indicating that the database freeze point couldn't be updated
    /// due to the finalized block not lying on an epoch boundary (should be infrequent).
    FreezeSlotUnaligned(Slot),
    FreezeSlotError {
        current_split_slot: Slot,
        proposed_split_slot: Slot,
    },
    MissingStateToFreeze(Hash256),
    MissingRestorePointHash(u64),
    MissingRestorePoint(Hash256),
    MissingColdStateSummary(Hash256),
    MissingHotStateSummary(Hash256),
    MissingEpochBoundaryState(Hash256),
    MissingSplitState(Hash256, Slot),
    HotStateSummaryError(BeaconStateError),
    RestorePointDecodeError(ssz::DecodeError),
    BlockReplayBeaconError(BeaconStateError),
    BlockReplaySlotError(SlotProcessingError),
    BlockReplayBlockError(BlockProcessingError),
    InvalidSlotsPerRestorePoint {
        slots_per_restore_point: u64,
        slots_per_historical_root: u64,
        slots_per_epoch: u64,
    },
    RestorePointBlockHashError(BeaconStateError),
}

impl<E: EthSpec> Store<E> for HotColdDB<E> {
    type ForwardsBlockRootsIterator = HybridForwardsBlockRootsIterator<E>;

    // Defer to the hot database for basic operations (including blocks for now)
    fn get_bytes(&self, column: &str, key: &[u8]) -> Result<Option<Vec<u8>>, Error> {
        self.hot_db.get_bytes(column, key)
    }

    fn put_bytes(&self, column: &str, key: &[u8], value: &[u8]) -> Result<(), Error> {
        self.hot_db.put_bytes(column, key, value)
    }

    fn key_exists(&self, column: &str, key: &[u8]) -> Result<bool, Error> {
        self.hot_db.key_exists(column, key)
    }

    fn key_delete(&self, column: &str, key: &[u8]) -> Result<(), Error> {
        self.hot_db.key_delete(column, key)
    }

    /// Store a state in the store.
    fn put_state(&self, state_root: &Hash256, state: &BeaconState<E>) -> Result<(), Error> {
        if state.slot < self.get_split_slot() {
            self.store_cold_state(state_root, state)
        } else {
            self.store_hot_state(state_root, state)
        }
    }

    /// Fetch a state from the store.
    fn get_state(
        &self,
        state_root: &Hash256,
        slot: Option<Slot>,
    ) -> Result<Option<BeaconState<E>>, Error> {
        if let Some(slot) = slot {
            if slot < self.get_split_slot() {
                self.load_cold_state_by_slot(slot).map(Some)
            } else {
                self.load_hot_state(state_root)
            }
        } else {
            match self.load_hot_state(state_root)? {
                Some(state) => Ok(Some(state)),
                None => self.load_cold_state(state_root),
            }
        }
    }

    /// Advance the split point of the store, moving new finalized states to the freezer.
    fn freeze_to_state(
        store: Arc<Self>,
        frozen_head_root: Hash256,
        frozen_head: &BeaconState<E>,
    ) -> Result<(), Error> {
        debug!(
            store.log,
            "Freezer migration started";
            "slot" => frozen_head.slot
        );

        // 0. Check that the migration is sensible.
        // The new frozen head must increase the current split slot, and lie on an epoch
        // boundary (in order for the hot state summary scheme to work).
        let current_split_slot = store.get_split_slot();

        if frozen_head.slot < current_split_slot {
            Err(HotColdDBError::FreezeSlotError {
                current_split_slot,
                proposed_split_slot: frozen_head.slot,
            })?;
        }

        if frozen_head.slot % E::slots_per_epoch() != 0 {
            Err(HotColdDBError::FreezeSlotUnaligned(frozen_head.slot))?;
        }

        // 1. Copy all of the states between the head and the split slot, from the hot DB
        // to the cold DB.
        let state_root_iter = StateRootsIterator::new(store.clone(), frozen_head);

        let mut to_delete = vec![];
        for (state_root, slot) in
            state_root_iter.take_while(|&(_, slot)| slot >= current_split_slot)
        {
            if slot % store.slots_per_restore_point == 0 {
                let state: BeaconState<E> = store
                    .hot_db
                    .get_state(&state_root, None)?
                    .ok_or_else(|| HotColdDBError::MissingStateToFreeze(state_root))?;

                store.store_cold_state(&state_root, &state)?;
            }

            // Store a pointer from this state root to its slot, so we can later reconstruct states
            // from their state root alone.
            store.store_cold_state_slot(&state_root, slot)?;

            // Delete the old summary, and the full state if we lie on an epoch boundary.
            to_delete.push((DBColumn::BeaconStateSummary, state_root));
            if slot % E::slots_per_epoch() == 0 {
                to_delete.push((DBColumn::BeaconState, state_root));
            }
        }

        // 2. Update the split slot
        *store.split.write() = Split {
            slot: frozen_head.slot,
            state_root: frozen_head_root,
        };
        store.store_split()?;

        // 3. Delete from the hot DB
        for (column, state_root) in to_delete {
            store
                .hot_db
                .key_delete(column.into(), state_root.as_bytes())?;
        }

        debug!(
            store.log,
            "Freezer migration complete";
            "slot" => frozen_head.slot
        );

        Ok(())
    }

    fn forwards_block_roots_iterator(
        store: Arc<Self>,
        start_slot: Slot,
        end_state: BeaconState<E>,
        end_block_root: Hash256,
        spec: &ChainSpec,
    ) -> Self::ForwardsBlockRootsIterator {
        HybridForwardsBlockRootsIterator::new(store, start_slot, end_state, end_block_root, spec)
    }

    /// Load an epoch boundary state by using the hot state summary look-up.
    ///
    /// Will fall back to the cold DB if a hot state summary is not found.
    fn load_epoch_boundary_state(
        &self,
        state_root: &Hash256,
    ) -> Result<Option<BeaconState<E>>, Error> {
        if let Some(HotStateSummary {
            epoch_boundary_state_root,
            ..
        }) = self.load_hot_state_summary(state_root)?
        {
            let state = self
                .hot_db
                .get_state(&epoch_boundary_state_root, None)?
                .ok_or_else(|| {
                    HotColdDBError::MissingEpochBoundaryState(epoch_boundary_state_root)
                })?;
            Ok(Some(state))
        } else {
            // Try the cold DB
            match self.load_cold_state_slot(state_root)? {
                Some(state_slot) => {
                    let epoch_boundary_slot =
                        state_slot / E::slots_per_epoch() * E::slots_per_epoch();
                    self.load_cold_state_by_slot(epoch_boundary_slot).map(Some)
                }
                None => Ok(None),
            }
        }
    }
}

impl<E: EthSpec> HotColdDB<E> {
    /// Open a new or existing database, with the given paths to the hot and cold DBs.
    ///
    /// The `slots_per_restore_point` parameter must be a divisor of `SLOTS_PER_HISTORICAL_ROOT`.
    pub fn open(
        hot_path: &Path,
        cold_path: &Path,
        slots_per_restore_point: u64,
        spec: ChainSpec,
        log: Logger,
    ) -> Result<Self, Error> {
        Self::verify_slots_per_restore_point(slots_per_restore_point)?;

        let db = HotColdDB {
            split: RwLock::new(Split::default()),
            slots_per_restore_point,
            cold_db: LevelDB::open(cold_path)?,
            hot_db: LevelDB::open(hot_path)?,
            spec,
            log,
            _phantom: PhantomData,
        };

        // Load the previous split slot from the database (if any). This ensures we can
        // stop and restart correctly.
        if let Some(split) = db.load_split()? {
            *db.split.write() = split;
        }
        Ok(db)
    }

    /// Store a post-finalization state efficiently in the hot database.
    ///
    /// On an epoch boundary, store a full state. On an intermediate slot, store
    /// just a backpointer to the nearest epoch boundary.
    pub fn store_hot_state(
        &self,
        state_root: &Hash256,
        state: &BeaconState<E>,
    ) -> Result<(), Error> {
        // On the epoch boundary, store the full state.
        if state.slot % E::slots_per_epoch() == 0 {
            trace!(
                self.log,
                "Storing full state on epoch boundary";
                "slot" => state.slot.as_u64(),
                "state_root" => format!("{:?}", state_root)
            );
            self.hot_db.put_state(state_root, state)?;
        }

        // Store a summary of the state.
        // We store one even for the epoch boundary states, as we may need their slots
        // when doing a look up by state root.
        self.store_hot_state_summary(state_root, state)?;

        Ok(())
    }

    /// Load a post-finalization state from the hot database.
    ///
    /// Will replay blocks from the nearest epoch boundary.
    pub fn load_hot_state(&self, state_root: &Hash256) -> Result<Option<BeaconState<E>>, Error> {
        if let Some(HotStateSummary {
            slot,
            latest_block_root,
            epoch_boundary_state_root,
        }) = self.load_hot_state_summary(state_root)?
        {
            let state: BeaconState<E> = self
                .hot_db
                .get_state(&epoch_boundary_state_root, None)?
                .ok_or_else(|| {
                    HotColdDBError::MissingEpochBoundaryState(epoch_boundary_state_root)
                })?;

            // Optimization to avoid even *thinking* about replaying blocks if we're already
            // on an epoch boundary.
            if slot % E::slots_per_epoch() == 0 {
                Ok(Some(state))
            } else {
                let blocks = self.load_blocks_to_replay(state.slot, slot, latest_block_root)?;
                self.replay_blocks(state, blocks, slot).map(Some)
            }
        } else {
            Ok(None)
        }
    }

    /// Store a pre-finalization state in the freezer database.
    ///
    /// Will log a warning and not store anything if the state does not lie on a restore point
    /// boundary.
    pub fn store_cold_state(
        &self,
        state_root: &Hash256,
        state: &BeaconState<E>,
    ) -> Result<(), Error> {
        if state.slot % self.slots_per_restore_point != 0 {
            warn!(
                self.log,
                "Not storing non-restore point state in freezer";
                "slot" => state.slot.as_u64(),
                "state_root" => format!("{:?}", state_root)
            );
            return Ok(());
        }

        trace!(
            self.log,
            "Creating restore point";
            "slot" => state.slot,
            "state_root" => format!("{:?}", state_root)
        );

        // 1. Convert to PartialBeaconState and store that in the DB.
        let partial_state = PartialBeaconState::from_state_forgetful(state);
        partial_state.db_put(&self.cold_db, state_root)?;

        // 2. Store updated vector entries.
        let db = &self.cold_db;
        store_updated_vector(BlockRoots, db, state, &self.spec)?;
        store_updated_vector(StateRoots, db, state, &self.spec)?;
        store_updated_vector(HistoricalRoots, db, state, &self.spec)?;
        store_updated_vector(RandaoMixes, db, state, &self.spec)?;

        // 3. Store restore point.
        let restore_point_index = state.slot.as_u64() / self.slots_per_restore_point;
        self.store_restore_point_hash(restore_point_index, *state_root)?;

        Ok(())
    }

    /// Try to load a pre-finalization state from the freezer database.
    ///
    /// Return `None` if no state with `state_root` lies in the freezer.
    pub fn load_cold_state(&self, state_root: &Hash256) -> Result<Option<BeaconState<E>>, Error> {
        match self.load_cold_state_slot(state_root)? {
            Some(slot) => self.load_cold_state_by_slot(slot).map(Some),
            None => Ok(None),
        }
    }

    /// Load a pre-finalization state from the freezer database.
    ///
    /// Will reconstruct the state if it lies between restore points.
    pub fn load_cold_state_by_slot(&self, slot: Slot) -> Result<BeaconState<E>, Error> {
        if slot % self.slots_per_restore_point == 0 {
            let restore_point_idx = slot.as_u64() / self.slots_per_restore_point;
            self.load_restore_point_by_index(restore_point_idx)
        } else {
            self.load_cold_intermediate_state(slot)
        }
    }

    /// Load a restore point state by its `state_root`.
    fn load_restore_point(&self, state_root: &Hash256) -> Result<BeaconState<E>, Error> {
        let mut partial_state = PartialBeaconState::db_get(&self.cold_db, state_root)?
            .ok_or_else(|| HotColdDBError::MissingRestorePoint(*state_root))?;

        // Fill in the fields of the partial state.
        partial_state.load_block_roots(&self.cold_db, &self.spec)?;
        partial_state.load_state_roots(&self.cold_db, &self.spec)?;
        partial_state.load_historical_roots(&self.cold_db, &self.spec)?;
        partial_state.load_randao_mixes(&self.cold_db, &self.spec)?;

        Ok(partial_state.try_into()?)
    }

    /// Load a restore point state by its `restore_point_index`.
    fn load_restore_point_by_index(
        &self,
        restore_point_index: u64,
    ) -> Result<BeaconState<E>, Error> {
        let state_root = self.load_restore_point_hash(restore_point_index)?;
        self.load_restore_point(&state_root)
    }

    /// Load a frozen state that lies between restore points.
    fn load_cold_intermediate_state(&self, slot: Slot) -> Result<BeaconState<E>, Error> {
        // 1. Load the restore points either side of the intermediate state.
        let low_restore_point_idx = slot.as_u64() / self.slots_per_restore_point;
        let high_restore_point_idx = low_restore_point_idx + 1;

        // Acquire the read lock, so that the split can't change while this is happening.
        let split = self.split.read();

        let low_restore_point = self.load_restore_point_by_index(low_restore_point_idx)?;
        // If the slot of the high point lies outside the freezer, use the split state
        // as the upper restore point.
        let high_restore_point = if high_restore_point_idx * self.slots_per_restore_point
            >= split.slot.as_u64()
        {
            self.get_state(&split.state_root, Some(split.slot))?
                .ok_or_else(|| HotColdDBError::MissingSplitState(split.state_root, split.slot))?
        } else {
            self.load_restore_point_by_index(high_restore_point_idx)?
        };

        // 2. Load the blocks from the high restore point back to the low restore point.
        let blocks = self.load_blocks_to_replay(
            low_restore_point.slot,
            slot,
            self.get_high_restore_point_block_root(&high_restore_point, slot)?,
        )?;

        // 3. Replay the blocks on top of the low restore point.
        self.replay_blocks(low_restore_point, blocks, slot)
    }

    /// Get a suitable block root for backtracking from `high_restore_point` to the state at `slot`.
    ///
    /// Defaults to the block root for `slot`, which *should* be in range.
    fn get_high_restore_point_block_root(
        &self,
        high_restore_point: &BeaconState<E>,
        slot: Slot,
    ) -> Result<Hash256, HotColdDBError> {
        high_restore_point
            .get_block_root(slot)
            .or_else(|_| high_restore_point.get_oldest_block_root())
            .map(|x| *x)
            .map_err(HotColdDBError::RestorePointBlockHashError)
    }

    /// Load the blocks between `start_slot` and `end_slot` by backtracking from `end_block_hash`.
    ///
    /// Blocks are returned in slot-ascending order, suitable for replaying on a state with slot
    /// equal to `start_slot`, to reach a state with slot equal to `end_slot`.
    fn load_blocks_to_replay(
        &self,
        start_slot: Slot,
        end_slot: Slot,
        end_block_hash: Hash256,
    ) -> Result<Vec<BeaconBlock<E>>, Error> {
        let mut blocks = ParentRootBlockIterator::new(self, end_block_hash)
            .map(|(_, block)| block)
            // Include the block at the end slot (if any), it needs to be
            // replayed in order to construct the canonical state at `end_slot`.
            .filter(|block| block.slot <= end_slot)
            // Exclude the block at the start slot (if any), because it has already
            // been applied to the starting state.
            .take_while(|block| block.slot > start_slot)
            .collect::<Vec<_>>();
        blocks.reverse();
        Ok(blocks)
    }

    /// Replay `blocks` on top of `state` until `target_slot` is reached.
    ///
    /// Will skip slots as necessary. The returned state is not guaranteed
    /// to have any caches built, beyond those immediately required by block processing.
    fn replay_blocks(
        &self,
        mut state: BeaconState<E>,
        blocks: Vec<BeaconBlock<E>>,
        target_slot: Slot,
    ) -> Result<BeaconState<E>, Error> {
<<<<<<< HEAD
        state
            .build_all_caches(&self.spec)
            .map_err(HotColdDBError::BlockReplayBeaconError)?;

=======
>>>>>>> 95fc840e
        let state_root_from_prev_block = |i: usize, state: &BeaconState<E>| {
            if i > 0 {
                let prev_block = &blocks[i - 1];
                if prev_block.slot == state.slot {
                    Some(prev_block.state_root)
                } else {
                    None
                }
            } else {
                None
            }
        };

        for (i, block) in blocks.iter().enumerate() {
            while state.slot < block.slot {
                let state_root = state_root_from_prev_block(i, &state);
                per_slot_processing(&mut state, state_root, &self.spec)
                    .map_err(HotColdDBError::BlockReplaySlotError)?;
            }
            per_block_processing(
                &mut state,
                &block,
                None,
                BlockSignatureStrategy::NoVerification,
                &self.spec,
            )
            .map_err(HotColdDBError::BlockReplayBlockError)?;
        }

        while state.slot < target_slot {
            let state_root = state_root_from_prev_block(blocks.len(), &state);
            per_slot_processing(&mut state, state_root, &self.spec)
                .map_err(HotColdDBError::BlockReplaySlotError)?;
        }

        Ok(state)
    }

    /// Fetch a copy of the current split slot from memory.
    pub fn get_split_slot(&self) -> Slot {
        self.split.read().slot
    }

    /// Fetch the slot of the most recently stored restore point.
    pub fn get_latest_restore_point_slot(&self) -> Slot {
        (self.get_split_slot() - 1) / self.slots_per_restore_point * self.slots_per_restore_point
    }

    /// Load the split point from disk.
    fn load_split(&self) -> Result<Option<Split>, Error> {
        let key = Hash256::from_slice(SPLIT_DB_KEY.as_bytes());
        let split: Option<Split> = self.hot_db.get(&key)?;
        Ok(split)
    }

    /// Store the split point on disk.
    fn store_split(&self) -> Result<(), Error> {
        let key = Hash256::from_slice(SPLIT_DB_KEY.as_bytes());
        self.hot_db.put(&key, &*self.split.read())?;
        Ok(())
    }

    /// Load the state root of a restore point.
    fn load_restore_point_hash(&self, restore_point_index: u64) -> Result<Hash256, Error> {
        let key = Self::restore_point_key(restore_point_index);
        RestorePointHash::db_get(&self.cold_db, &key)?
            .map(|r| r.state_root)
            .ok_or(HotColdDBError::MissingRestorePointHash(restore_point_index).into())
    }

    /// Store the state root of a restore point.
    fn store_restore_point_hash(
        &self,
        restore_point_index: u64,
        state_root: Hash256,
    ) -> Result<(), Error> {
        let key = Self::restore_point_key(restore_point_index);
        RestorePointHash { state_root }
            .db_put(&self.cold_db, &key)
            .map_err(Into::into)
    }

    /// Convert a `restore_point_index` into a database key.
    fn restore_point_key(restore_point_index: u64) -> Hash256 {
        Hash256::from_low_u64_be(restore_point_index)
    }

    /// Load a frozen state's slot, given its root.
    fn load_cold_state_slot(&self, state_root: &Hash256) -> Result<Option<Slot>, Error> {
        Ok(ColdStateSummary::db_get(&self.cold_db, state_root)?.map(|s| s.slot))
    }

    /// Store the slot of a frozen state.
    fn store_cold_state_slot(&self, state_root: &Hash256, slot: Slot) -> Result<(), Error> {
        ColdStateSummary { slot }
            .db_put(&self.cold_db, state_root)
            .map_err(Into::into)
    }

    /// Load a hot state's summary, given its root.
    pub fn load_hot_state_summary(
        &self,
        state_root: &Hash256,
    ) -> Result<Option<HotStateSummary>, Error> {
        HotStateSummary::db_get(&self.hot_db, state_root)
    }

    /// Store a summary of a hot database state.
    fn store_hot_state_summary(
        &self,
        state_root: &Hash256,
        state: &BeaconState<E>,
    ) -> Result<(), Error> {
        // Fill in the state root on the latest block header if necessary (this happens on all
        // slots where there isn't a skip).
        let latest_block_root = state.get_latest_block_root(*state_root);
        let epoch_boundary_slot = state.slot / E::slots_per_epoch() * E::slots_per_epoch();
        let epoch_boundary_state_root = if epoch_boundary_slot == state.slot {
            *state_root
        } else {
            *state
                .get_state_root(epoch_boundary_slot)
                .map_err(HotColdDBError::HotStateSummaryError)?
        };

        HotStateSummary {
            slot: state.slot,
            latest_block_root,
            epoch_boundary_state_root,
        }
        .db_put(&self.hot_db, state_root)
        .map_err(Into::into)
    }

<<<<<<< HEAD
    /// Check that the restore point frequency is a divisor of the slots per historical root.
=======
    /// Check that the restore point frequency is valid.
    ///
    /// Specifically, check that it is:
    /// (1) A divisor of the number of slots per historical root, and
    /// (2) Divisible by the number of slots per epoch
    ///
>>>>>>> 95fc840e
    ///
    /// (1) ensures that we have at least one restore point within range of our state
    /// root history when iterating backwards (and allows for more frequent restore points if
    /// desired).
<<<<<<< HEAD
=======
    ///
    /// (2) ensures that restore points align with hot state summaries, making it
    /// quick to migrate hot to cold.
>>>>>>> 95fc840e
    fn verify_slots_per_restore_point(slots_per_restore_point: u64) -> Result<(), HotColdDBError> {
        let slots_per_historical_root = E::SlotsPerHistoricalRoot::to_u64();
        let slots_per_epoch = E::slots_per_epoch();
        if slots_per_restore_point > 0
            && slots_per_historical_root % slots_per_restore_point == 0
            && slots_per_restore_point % slots_per_epoch == 0
        {
            Ok(())
        } else {
            Err(HotColdDBError::InvalidSlotsPerRestorePoint {
                slots_per_restore_point,
                slots_per_historical_root,
                slots_per_epoch,
            })
        }
    }
}

/// Struct for storing the split slot and state root in the database.
#[derive(Debug, Clone, Copy, Default, Encode, Decode)]
struct Split {
    slot: Slot,
    state_root: Hash256,
}

impl SimpleStoreItem for Split {
    fn db_column() -> DBColumn {
        DBColumn::BeaconMeta
    }

    fn as_store_bytes(&self) -> Vec<u8> {
        self.as_ssz_bytes()
    }

    fn from_store_bytes(bytes: &[u8]) -> Result<Self, Error> {
        Ok(Self::from_ssz_bytes(bytes)?)
    }
}

/// Struct for summarising a state in the hot database.
///
/// Allows full reconstruction by replaying blocks.
#[derive(Debug, Clone, Copy, Default, Encode, Decode)]
pub struct HotStateSummary {
    slot: Slot,
    latest_block_root: Hash256,
    epoch_boundary_state_root: Hash256,
}

impl SimpleStoreItem for HotStateSummary {
    fn db_column() -> DBColumn {
        DBColumn::BeaconStateSummary
    }

    fn as_store_bytes(&self) -> Vec<u8> {
        self.as_ssz_bytes()
    }

    fn from_store_bytes(bytes: &[u8]) -> Result<Self, Error> {
        Ok(Self::from_ssz_bytes(bytes)?)
    }
}

/// Struct for summarising a state in the freezer database.
#[derive(Debug, Clone, Copy, Default, Encode, Decode)]
struct ColdStateSummary {
    slot: Slot,
}

impl SimpleStoreItem for ColdStateSummary {
    fn db_column() -> DBColumn {
        DBColumn::BeaconStateSummary
    }

    fn as_store_bytes(&self) -> Vec<u8> {
        self.as_ssz_bytes()
    }

    fn from_store_bytes(bytes: &[u8]) -> Result<Self, Error> {
        Ok(Self::from_ssz_bytes(bytes)?)
    }
}

/// Struct for storing the state root of a restore point in the database.
#[derive(Debug, Clone, Copy, Default, Encode, Decode)]
struct RestorePointHash {
    state_root: Hash256,
}

impl SimpleStoreItem for RestorePointHash {
    fn db_column() -> DBColumn {
        DBColumn::BeaconRestorePoint
    }

    fn as_store_bytes(&self) -> Vec<u8> {
        self.as_ssz_bytes()
    }

    fn from_store_bytes(bytes: &[u8]) -> Result<Self, Error> {
        Ok(Self::from_ssz_bytes(bytes)?)
    }
}<|MERGE_RESOLUTION|>--- conflicted
+++ resolved
@@ -507,13 +507,6 @@
         blocks: Vec<BeaconBlock<E>>,
         target_slot: Slot,
     ) -> Result<BeaconState<E>, Error> {
-<<<<<<< HEAD
-        state
-            .build_all_caches(&self.spec)
-            .map_err(HotColdDBError::BlockReplayBeaconError)?;
-
-=======
->>>>>>> 95fc840e
         let state_root_from_prev_block = |i: usize, state: &BeaconState<E>| {
             if i > 0 {
                 let prev_block = &blocks[i - 1];
@@ -648,26 +641,19 @@
         .map_err(Into::into)
     }
 
-<<<<<<< HEAD
-    /// Check that the restore point frequency is a divisor of the slots per historical root.
-=======
     /// Check that the restore point frequency is valid.
     ///
     /// Specifically, check that it is:
     /// (1) A divisor of the number of slots per historical root, and
     /// (2) Divisible by the number of slots per epoch
     ///
->>>>>>> 95fc840e
     ///
     /// (1) ensures that we have at least one restore point within range of our state
     /// root history when iterating backwards (and allows for more frequent restore points if
     /// desired).
-<<<<<<< HEAD
-=======
     ///
     /// (2) ensures that restore points align with hot state summaries, making it
     /// quick to migrate hot to cold.
->>>>>>> 95fc840e
     fn verify_slots_per_restore_point(slots_per_restore_point: u64) -> Result<(), HotColdDBError> {
         let slots_per_historical_root = E::SlotsPerHistoricalRoot::to_u64();
         let slots_per_epoch = E::slots_per_epoch();
