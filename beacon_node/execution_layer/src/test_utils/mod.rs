//! Provides a mock execution engine HTTP JSON-RPC API for use in testing.

use crate::engine_api::auth::JwtKey;
use crate::engine_api::{
    auth::Auth, http::JSONRPC_VERSION, ExecutionBlock, PayloadStatusV1, PayloadStatusV1Status,
};
use bytes::Bytes;
use environment::null_logger;
use execution_block_generator::PoWBlock;
use handle_rpc::handle_rpc;
use kzg::Kzg;
use parking_lot::{Mutex, RwLock, RwLockWriteGuard};
use serde::{Deserialize, Serialize};
use serde_json::json;
use slog::{info, Logger};
use std::collections::HashMap;
use std::convert::Infallible;
use std::future::Future;
use std::marker::PhantomData;
use std::net::{Ipv4Addr, SocketAddr, SocketAddrV4};
use std::sync::Arc;
use tokio::{runtime, sync::oneshot};
use types::{EthSpec, ExecutionBlockHash, Uint256};
use warp::{http::StatusCode, Filter, Rejection};

use crate::EngineCapabilities;
pub use execution_block_generator::{
    generate_genesis_block, generate_genesis_header, generate_pow_block, generate_random_blobs,
    Block, ExecutionBlockGenerator,
};
pub use hook::Hook;
<<<<<<< HEAD
pub use mock_builder::{
    convert_err, custom_err, from_ssz_rs, to_ssz_rs, Context as MockBuilderContext, MockBuilder,
    Operation, TestingBuilder,
};
=======
pub use mock_builder::{Context as MockBuilderContext, MockBuilder, MockBuilderServer, Operation};
>>>>>>> 441fc169
pub use mock_execution_layer::MockExecutionLayer;

pub const DEFAULT_TERMINAL_DIFFICULTY: u64 = 6400;
pub const DEFAULT_TERMINAL_BLOCK: u64 = 64;
pub const DEFAULT_JWT_SECRET: [u8; 32] = [42; 32];
pub const DEFAULT_BUILDER_THRESHOLD_WEI: u128 = 1_000_000_000_000_000_000;
pub const DEFAULT_MOCK_EL_PAYLOAD_VALUE_WEI: u128 = 10_000_000_000_000_000;
pub const DEFAULT_BUILDER_PAYLOAD_VALUE_WEI: u128 = 20_000_000_000_000_000;
pub const DEFAULT_ENGINE_CAPABILITIES: EngineCapabilities = EngineCapabilities {
    new_payload_v1: true,
    new_payload_v2: true,
    new_payload_v3: true,
    forkchoice_updated_v1: true,
    forkchoice_updated_v2: true,
    forkchoice_updated_v3: true,
    get_payload_bodies_by_hash_v1: true,
    get_payload_bodies_by_range_v1: true,
    get_payload_v1: true,
    get_payload_v2: true,
    get_payload_v3: true,
};

mod execution_block_generator;
mod handle_rpc;
mod hook;
mod mock_builder;
mod mock_execution_layer;

/// Configuration for the MockExecutionLayer.
pub struct MockExecutionConfig {
    pub server_config: Config,
    pub jwt_key: JwtKey,
    pub terminal_difficulty: Uint256,
    pub terminal_block: u64,
    pub terminal_block_hash: ExecutionBlockHash,
    pub shanghai_time: Option<u64>,
    pub cancun_time: Option<u64>,
}

impl Default for MockExecutionConfig {
    fn default() -> Self {
        Self {
            jwt_key: JwtKey::random(),
            terminal_difficulty: DEFAULT_TERMINAL_DIFFICULTY.into(),
            terminal_block: DEFAULT_TERMINAL_BLOCK,
            terminal_block_hash: ExecutionBlockHash::zero(),
            server_config: Config::default(),
            shanghai_time: None,
            cancun_time: None,
        }
    }
}

pub struct MockServer<T: EthSpec> {
    _shutdown_tx: oneshot::Sender<()>,
    listen_socket_addr: SocketAddr,
    last_echo_request: Arc<RwLock<Option<Bytes>>>,
    pub ctx: Arc<Context<T>>,
}

impl<T: EthSpec> MockServer<T> {
    pub fn unit_testing() -> Self {
        Self::new(
            &runtime::Handle::current(),
            JwtKey::from_slice(&DEFAULT_JWT_SECRET).unwrap(),
            DEFAULT_TERMINAL_DIFFICULTY.into(),
            DEFAULT_TERMINAL_BLOCK,
            ExecutionBlockHash::zero(),
            None, // FIXME(capella): should this be the default?
            None, // FIXME(deneb): should this be the default?
            None, // FIXME(deneb): should this be the default?
        )
    }

    pub fn new_with_config(
        handle: &runtime::Handle,
        config: MockExecutionConfig,
        kzg: Option<Kzg<T::Kzg>>,
    ) -> Self {
        let MockExecutionConfig {
            jwt_key,
            terminal_difficulty,
            terminal_block,
            terminal_block_hash,
            server_config,
            shanghai_time,
            cancun_time,
        } = config;
        let last_echo_request = Arc::new(RwLock::new(None));
        let preloaded_responses = Arc::new(Mutex::new(vec![]));
        let execution_block_generator = ExecutionBlockGenerator::new(
            terminal_difficulty,
            terminal_block,
            terminal_block_hash,
            shanghai_time,
            cancun_time,
            kzg,
        );

        let ctx: Arc<Context<T>> = Arc::new(Context {
            config: server_config,
            jwt_key,
            log: null_logger().unwrap(),
            last_echo_request: last_echo_request.clone(),
            execution_block_generator: RwLock::new(execution_block_generator),
            previous_request: <_>::default(),
            preloaded_responses,
            static_new_payload_response: <_>::default(),
            static_forkchoice_updated_response: <_>::default(),
            static_get_block_by_hash_response: <_>::default(),
            hook: <_>::default(),
            new_payload_statuses: <_>::default(),
            fcu_payload_statuses: <_>::default(),
            syncing_response: Arc::new(Mutex::new(Ok(false))),
            engine_capabilities: Arc::new(RwLock::new(DEFAULT_ENGINE_CAPABILITIES)),
            _phantom: PhantomData,
        });

        let (shutdown_tx, shutdown_rx) = oneshot::channel();

        let shutdown_future = async {
            // Ignore the result from the channel, shut down regardless.
            let _ = shutdown_rx.await;
        };

        // The `serve` function will panic unless it's run inside a tokio runtime, so use `block_on`
        // if we're not in a runtime. However, we can't *always* use `block_on` since tokio will
        // panic if we try to block inside an async context.
        let serve = || serve(ctx.clone(), shutdown_future).unwrap();
        let (listen_socket_addr, server_future) = if runtime::Handle::try_current().is_err() {
            handle.block_on(async { serve() })
        } else {
            serve()
        };

        handle.spawn(server_future);

        Self {
            _shutdown_tx: shutdown_tx,
            listen_socket_addr,
            last_echo_request,
            ctx,
        }
    }

    pub fn set_engine_capabilities(&self, engine_capabilities: EngineCapabilities) {
        *self.ctx.engine_capabilities.write() = engine_capabilities;
    }

    #[allow(clippy::too_many_arguments)]
    pub fn new(
        handle: &runtime::Handle,
        jwt_key: JwtKey,
        terminal_difficulty: Uint256,
        terminal_block: u64,
        terminal_block_hash: ExecutionBlockHash,
        shanghai_time: Option<u64>,
        cancun_time: Option<u64>,
        kzg: Option<Kzg<T::Kzg>>,
    ) -> Self {
        Self::new_with_config(
            handle,
            MockExecutionConfig {
                server_config: Config::default(),
                jwt_key,
                terminal_difficulty,
                terminal_block,
                terminal_block_hash,
                shanghai_time,
                cancun_time,
            },
            kzg,
        )
    }

    pub fn execution_block_generator(&self) -> RwLockWriteGuard<'_, ExecutionBlockGenerator<T>> {
        self.ctx.execution_block_generator.write()
    }

    pub fn url(&self) -> String {
        format!(
            "http://{}:{}",
            self.listen_socket_addr.ip(),
            self.listen_socket_addr.port()
        )
    }

    pub fn last_echo_request(&self) -> Bytes {
        self.last_echo_request
            .write()
            .take()
            .expect("last echo request is none")
    }

    pub fn push_preloaded_response(&self, response: serde_json::Value) {
        self.ctx.preloaded_responses.lock().push(response)
    }

    pub fn take_previous_request(&self) -> Option<serde_json::Value> {
        self.ctx.previous_request.lock().take()
    }

    pub fn set_new_payload_response(&self, response: StaticNewPayloadResponse) {
        *self.ctx.static_new_payload_response.lock() = Some(response)
    }

    pub fn set_forkchoice_updated_response(&self, status: PayloadStatusV1) {
        *self.ctx.static_forkchoice_updated_response.lock() = Some(status);
    }

    fn valid_status() -> PayloadStatusV1 {
        PayloadStatusV1 {
            status: PayloadStatusV1Status::Valid,
            latest_valid_hash: None,
            validation_error: None,
        }
    }

    fn valid_new_payload_response() -> StaticNewPayloadResponse {
        StaticNewPayloadResponse {
            status: Self::valid_status(),
            should_import: true,
        }
    }

    fn syncing_status() -> PayloadStatusV1 {
        PayloadStatusV1 {
            status: PayloadStatusV1Status::Syncing,
            latest_valid_hash: None,
            validation_error: None,
        }
    }

    fn syncing_new_payload_response(should_import: bool) -> StaticNewPayloadResponse {
        StaticNewPayloadResponse {
            status: Self::syncing_status(),
            should_import,
        }
    }

    fn invalid_status(latest_valid_hash: ExecutionBlockHash) -> PayloadStatusV1 {
        PayloadStatusV1 {
            status: PayloadStatusV1Status::Invalid,
            latest_valid_hash: Some(latest_valid_hash),
            validation_error: Some("static response".into()),
        }
    }

    fn invalid_new_payload_response(
        latest_valid_hash: ExecutionBlockHash,
    ) -> StaticNewPayloadResponse {
        StaticNewPayloadResponse {
            status: Self::invalid_status(latest_valid_hash),
            should_import: true,
        }
    }

    fn invalid_block_hash_status() -> PayloadStatusV1 {
        PayloadStatusV1 {
            status: PayloadStatusV1Status::InvalidBlockHash,
            latest_valid_hash: None,
            validation_error: Some("static response".into()),
        }
    }

    fn invalid_block_hash_new_payload_response() -> StaticNewPayloadResponse {
        StaticNewPayloadResponse {
            status: Self::invalid_block_hash_status(),
            should_import: true,
        }
    }

    fn invalid_terminal_block_status() -> PayloadStatusV1 {
        PayloadStatusV1 {
            status: PayloadStatusV1Status::Invalid,
            latest_valid_hash: Some(ExecutionBlockHash::zero()),
            validation_error: Some("static response".into()),
        }
    }

    fn invalid_terminal_block_new_payload_response() -> StaticNewPayloadResponse {
        StaticNewPayloadResponse {
            status: Self::invalid_terminal_block_status(),
            should_import: true,
        }
    }

    pub fn all_payloads_valid(&self) {
        self.all_payloads_valid_on_new_payload();
        self.all_payloads_valid_on_forkchoice_updated();
    }

    pub fn all_payloads_valid_on_new_payload(&self) {
        self.set_new_payload_response(Self::valid_new_payload_response());
    }

    pub fn all_payloads_valid_on_forkchoice_updated(&self) {
        self.set_forkchoice_updated_response(Self::valid_status());
    }

    /// Setting `should_import = true` simulates an EE that initially returns `SYNCING` but obtains
    /// the block via its own means (e.g., devp2p).
    pub fn all_payloads_syncing(&self, should_import: bool) {
        self.all_payloads_syncing_on_new_payload(should_import);
        self.all_payloads_syncing_on_forkchoice_updated();
    }

    pub fn all_payloads_syncing_on_new_payload(&self, should_import: bool) {
        self.set_new_payload_response(Self::syncing_new_payload_response(should_import));
    }

    pub fn all_payloads_syncing_on_forkchoice_updated(&self) {
        self.set_forkchoice_updated_response(Self::syncing_status());
    }

    pub fn all_payloads_invalid(&self, latest_valid_hash: ExecutionBlockHash) {
        self.all_payloads_invalid_on_new_payload(latest_valid_hash);
        self.all_payloads_invalid_on_forkchoice_updated(latest_valid_hash);
    }

    pub fn all_payloads_invalid_on_new_payload(&self, latest_valid_hash: ExecutionBlockHash) {
        self.set_new_payload_response(Self::invalid_new_payload_response(latest_valid_hash));
    }

    pub fn all_payloads_invalid_on_forkchoice_updated(
        &self,
        latest_valid_hash: ExecutionBlockHash,
    ) {
        self.set_forkchoice_updated_response(Self::invalid_status(latest_valid_hash));
    }

    pub fn all_payloads_invalid_block_hash_on_new_payload(&self) {
        self.set_new_payload_response(Self::invalid_block_hash_new_payload_response());
    }

    pub fn all_payloads_invalid_block_hash_on_forkchoice_updated(&self) {
        self.set_forkchoice_updated_response(Self::invalid_block_hash_status());
    }

    pub fn all_payloads_invalid_terminal_block_on_new_payload(&self) {
        self.set_new_payload_response(Self::invalid_terminal_block_new_payload_response());
    }

    pub fn all_payloads_invalid_terminal_block_on_forkchoice_updated(&self) {
        self.set_forkchoice_updated_response(Self::invalid_terminal_block_status());
    }

    /// This will make the node appear like it is syncing.
    pub fn all_get_block_by_hash_requests_return_none(&self) {
        *self.ctx.static_get_block_by_hash_response.lock() = Some(None);
    }

    /// The node will respond "naturally"; it will return blocks if they're known to it.
    pub fn all_get_block_by_hash_requests_return_natural_value(&self) {
        *self.ctx.static_get_block_by_hash_response.lock() = None;
    }

    /// Disables any static payload responses so the execution block generator will do its own
    /// verification.
    pub fn full_payload_verification(&self) {
        *self.ctx.static_new_payload_response.lock() = None;
        *self.ctx.static_forkchoice_updated_response.lock() = None;
    }

    pub fn insert_pow_block(
        &self,
        block_number: u64,
        block_hash: ExecutionBlockHash,
        parent_hash: ExecutionBlockHash,
        total_difficulty: Uint256,
    ) {
        let block = Block::PoW(PoWBlock {
            block_number,
            block_hash,
            parent_hash,
            total_difficulty,
            timestamp: block_number,
        });

        self.ctx
            .execution_block_generator
            .write()
            // The EF tests supply blocks out of order, so we must import them "without checks" and
            // trust they form valid chains.
            .insert_block_without_checks(block);
    }

    pub fn get_block(&self, block_hash: ExecutionBlockHash) -> Option<Block<T>> {
        self.ctx
            .execution_block_generator
            .read()
            .block_by_hash(block_hash)
    }

    pub fn drop_all_blocks(&self) {
        self.ctx.execution_block_generator.write().drop_all_blocks()
    }

    pub fn set_payload_statuses(&self, block_hash: ExecutionBlockHash, status: PayloadStatusV1) {
        self.set_new_payload_status(block_hash, status.clone());
        self.set_fcu_payload_status(block_hash, status);
    }

    pub fn set_new_payload_status(&self, block_hash: ExecutionBlockHash, status: PayloadStatusV1) {
        self.ctx
            .new_payload_statuses
            .lock()
            .insert(block_hash, Ok(status));
    }

    pub fn set_fcu_payload_status(&self, block_hash: ExecutionBlockHash, status: PayloadStatusV1) {
        self.ctx
            .fcu_payload_statuses
            .lock()
            .insert(block_hash, Ok(status));
    }

    pub fn set_new_payload_error(&self, block_hash: ExecutionBlockHash, error: String) {
        self.ctx
            .new_payload_statuses
            .lock()
            .insert(block_hash, Err(error));
    }

    pub fn set_syncing_response(&self, res: Result<bool, String>) {
        *self.ctx.syncing_response.lock() = res;
    }
}

#[derive(Debug)]
pub enum Error {
    Warp(warp::Error),
    Other(String),
}

impl From<warp::Error> for Error {
    fn from(e: warp::Error) -> Self {
        Error::Warp(e)
    }
}

impl From<String> for Error {
    fn from(e: String) -> Self {
        Error::Other(e)
    }
}

#[derive(Debug)]
struct MissingIdField;

impl warp::reject::Reject for MissingIdField {}

#[derive(Debug, Clone, PartialEq)]
pub struct StaticNewPayloadResponse {
    status: PayloadStatusV1,
    should_import: bool,
}
#[derive(Debug)]
struct AuthError(String);

impl warp::reject::Reject for AuthError {}

/// A wrapper around all the items required to spawn the HTTP server.
///
/// The server will gracefully handle the case where any fields are `None`.
pub struct Context<T: EthSpec> {
    pub config: Config,
    pub jwt_key: JwtKey,
    pub log: Logger,
    pub last_echo_request: Arc<RwLock<Option<Bytes>>>,
    pub execution_block_generator: RwLock<ExecutionBlockGenerator<T>>,
    pub preloaded_responses: Arc<Mutex<Vec<serde_json::Value>>>,
    pub previous_request: Arc<Mutex<Option<serde_json::Value>>>,
    pub static_new_payload_response: Arc<Mutex<Option<StaticNewPayloadResponse>>>,
    pub static_forkchoice_updated_response: Arc<Mutex<Option<PayloadStatusV1>>>,
    pub static_get_block_by_hash_response: Arc<Mutex<Option<Option<ExecutionBlock>>>>,
    pub hook: Arc<Mutex<Hook>>,

    // Canned responses by block hash.
    //
    // This is a more flexible and less stateful alternative to `static_new_payload_response`
    // and `preloaded_responses`.
    pub new_payload_statuses:
        Arc<Mutex<HashMap<ExecutionBlockHash, Result<PayloadStatusV1, String>>>>,
    pub fcu_payload_statuses:
        Arc<Mutex<HashMap<ExecutionBlockHash, Result<PayloadStatusV1, String>>>>,
    pub syncing_response: Arc<Mutex<Result<bool, String>>>,

    pub engine_capabilities: Arc<RwLock<EngineCapabilities>>,
    pub _phantom: PhantomData<T>,
}

impl<T: EthSpec> Context<T> {
    pub fn get_new_payload_status(
        &self,
        block_hash: &ExecutionBlockHash,
    ) -> Option<Result<PayloadStatusV1, String>> {
        self.new_payload_statuses.lock().get(block_hash).cloned()
    }

    pub fn get_fcu_payload_status(
        &self,
        block_hash: &ExecutionBlockHash,
    ) -> Option<Result<PayloadStatusV1, String>> {
        self.fcu_payload_statuses.lock().get(block_hash).cloned()
    }
}

/// Configuration for the HTTP server.
#[derive(PartialEq, Debug, Clone, Serialize, Deserialize)]
pub struct Config {
    pub listen_addr: Ipv4Addr,
    pub listen_port: u16,
}

impl Default for Config {
    fn default() -> Self {
        Self {
            listen_addr: Ipv4Addr::new(127, 0, 0, 1),
            listen_port: 0,
        }
    }
}

/// An API error serializable to JSON.
#[derive(Serialize)]
struct ErrorMessage {
    code: u16,
    message: String,
}

/// Returns a `warp` header which filters out request that has a missing or incorrectly
/// signed JWT token.
fn auth_header_filter(jwt_key: JwtKey) -> warp::filters::BoxedFilter<()> {
    warp::any()
        .and(warp::filters::header::optional("Authorization"))
        .and_then(move |authorization: Option<String>| {
            let secret = jwt_key.clone();
            async move {
                match authorization {
                    None => Err(warp::reject::custom(AuthError(
                        "auth absent from request".to_string(),
                    ))),
                    Some(auth) => {
                        if let Some(token) = auth.strip_prefix("Bearer ") {
                            match Auth::validate_token(token, &secret) {
                                Ok(_) => Ok(()),
                                Err(e) => Err(warp::reject::custom(AuthError(format!(
                                    "Auth failure: {:?}",
                                    e
                                )))),
                            }
                        } else {
                            Err(warp::reject::custom(AuthError(
                                "Bearer token not present in auth header".to_string(),
                            )))
                        }
                    }
                }
            }
        })
        .untuple_one()
        .boxed()
}
/// This function receives a `Rejection` and tries to return a custom
/// value on invalid auth, otherwise simply passes the rejection along.
async fn handle_rejection(err: Rejection) -> Result<impl warp::Reply, Infallible> {
    let code;
    let message;

    if let Some(e) = err.find::<AuthError>() {
        message = format!("Authorization error: {:?}", e);
        code = StatusCode::UNAUTHORIZED;
    } else {
        message = "BAD_REQUEST".to_string();
        code = StatusCode::BAD_REQUEST;
    }

    let json = warp::reply::json(&ErrorMessage {
        code: code.as_u16(),
        message,
    });

    Ok(warp::reply::with_status(json, code))
}

/// Creates a server that will serve requests using information from `ctx`.
///
/// The server will shut down gracefully when the `shutdown` future resolves.
///
/// ## Returns
///
/// This function will bind the server to the provided address and then return a tuple of:
///
/// - `SocketAddr`: the address that the HTTP server will listen on.
/// - `Future`: the actual server future that will need to be awaited.
///
/// ## Errors
///
/// Returns an error if the server is unable to bind or there is another error during
/// configuration.
pub fn serve<T: EthSpec>(
    ctx: Arc<Context<T>>,
    shutdown: impl Future<Output = ()> + Send + Sync + 'static,
) -> Result<(SocketAddr, impl Future<Output = ()>), Error> {
    let config = &ctx.config;
    let log = ctx.log.clone();

    let inner_ctx = ctx.clone();
    let ctx_filter = warp::any().map(move || inner_ctx.clone());

    // `/`
    //
    // Handles actual JSON-RPC requests.
    let root = warp::path::end()
        .and(warp::body::json())
        .and(ctx_filter.clone())
        .and_then(|body: serde_json::Value, ctx: Arc<Context<T>>| async move {
            let id = body
                .get("id")
                .and_then(serde_json::Value::as_u64)
                .ok_or_else(|| warp::reject::custom(MissingIdField))?;
            let preloaded_response = {
                let mut preloaded_responses = ctx.preloaded_responses.lock();
                if !preloaded_responses.is_empty() {
                    Some(preloaded_responses.remove(0))
                } else {
                    None
                }
            };

            let response = if let Some(preloaded_response) = preloaded_response {
                preloaded_response
            } else {
                match handle_rpc(body, ctx).await {
                    Ok(result) => json!({
                        "id": id,
                        "jsonrpc": JSONRPC_VERSION,
                        "result": result
                    }),
                    Err((message, code)) => json!({
                        "id": id,
                        "jsonrpc": JSONRPC_VERSION,
                        "error": {
                            "code": code,
                            "message": message
                        }
                    }),
                }
            };

            Ok::<_, warp::reject::Rejection>(
                warp::http::Response::builder()
                    .status(200)
                    .body(serde_json::to_string(&response).expect("response must be valid JSON")),
            )
        });

    // `/echo`
    //
    // Sends the body of the request to `ctx.last_echo_request` so we can inspect requests.
    let echo = warp::path("echo")
        .and(warp::body::bytes())
        .and(ctx_filter)
        .and_then(|bytes: Bytes, ctx: Arc<Context<T>>| async move {
            *ctx.last_echo_request.write() = Some(bytes.clone());
            Ok::<_, warp::reject::Rejection>(
                warp::http::Response::builder().status(200).body(bytes),
            )
        });

    let routes = warp::post()
        .and(auth_header_filter(ctx.jwt_key.clone()))
        .and(root.or(echo))
        .recover(handle_rejection)
        // Add a `Server` header.
        .map(|reply| warp::reply::with_header(reply, "Server", "lighthouse-mock-execution-client"));

    let (listening_socket, server) = warp::serve(routes).try_bind_with_graceful_shutdown(
        SocketAddrV4::new(config.listen_addr, config.listen_port),
        async {
            shutdown.await;
        },
    )?;

    info!(
        log,
        "Metrics HTTP server started";
        "listen_address" => listening_socket.to_string(),
    );

    Ok((listening_socket, server))
}<|MERGE_RESOLUTION|>--- conflicted
+++ resolved
@@ -29,14 +29,10 @@
     Block, ExecutionBlockGenerator,
 };
 pub use hook::Hook;
-<<<<<<< HEAD
 pub use mock_builder::{
     convert_err, custom_err, from_ssz_rs, to_ssz_rs, Context as MockBuilderContext, MockBuilder,
-    Operation, TestingBuilder,
+    MockBuilderServer, Operation,
 };
-=======
-pub use mock_builder::{Context as MockBuilderContext, MockBuilder, MockBuilderServer, Operation};
->>>>>>> 441fc169
 pub use mock_execution_layer::MockExecutionLayer;
 
 pub const DEFAULT_TERMINAL_DIFFICULTY: u64 = 6400;
