<<<<<<< HEAD
use crate::router::processor::FUTURE_SLOT_TOLERANCE;
=======
use super::batch::{Batch, BatchId, PendingBatches};
use super::batch_processing::{spawn_batch_processor, BatchProcessResult};
>>>>>>> eef56e77
use crate::sync::network_context::SyncNetworkContext;
use crate::sync::SyncMessage;
use beacon_chain::{BeaconChain, BeaconChainTypes};
use eth2_libp2p::rpc::RequestId;
use eth2_libp2p::PeerId;
use rand::prelude::*;
use slog::{crit, debug, warn};
use std::collections::HashSet;
use std::sync::Weak;
use tokio::sync::mpsc;
use types::{BeaconBlock, Hash256, Slot};

/// Blocks are downloaded in batches from peers. This constant specifies how many blocks per batch
/// is requested. There is a timeout for each batch request. If this value is too high, we will
/// downvote peers with poor bandwidth. This can be set arbitrarily high, in which case the
/// responder will fill the response up to the max request size, assuming they have the bandwidth
/// to do so.
pub const BLOCKS_PER_BATCH: u64 = 50;

/// The number of times to retry a batch before the chain is considered failed and removed.
const MAX_BATCH_RETRIES: u8 = 5;

/// The maximum number of batches to queue before requesting more.
const BATCH_BUFFER_SIZE: u8 = 5;

/// Invalid batches are attempted to be re-downloaded from other peers. If they cannot be processed
/// after `INVALID_BATCH_LOOKUP_ATTEMPTS` times, the chain is considered faulty and all peers will
/// be downvoted.
const INVALID_BATCH_LOOKUP_ATTEMPTS: u8 = 3;

/// A return type for functions that act on a `Chain` which informs the caller whether the chain
/// has been completed and should be removed or to be kept if further processing is
/// required.
pub enum ProcessingResult {
    KeepChain,
    RemoveChain,
}

/// A chain of blocks that need to be downloaded. Peers who claim to contain the target head
/// root are grouped into the peer pool and queried for batches when downloading the
/// chain.
pub struct SyncingChain<T: BeaconChainTypes> {
    /// The original start slot when this chain was initialised.
    pub start_slot: Slot,

    /// The target head slot.
    pub target_head_slot: Slot,

    /// The target head root.
    pub target_head_root: Hash256,

    /// The batches that are currently awaiting a response from a peer. An RPC request for these
    /// have been sent.
    pub pending_batches: PendingBatches<T::EthSpec>,

    /// The batches that have been downloaded and are awaiting processing and/or validation.
    completed_batches: Vec<Batch<T::EthSpec>>,

    /// Batches that have been processed and awaiting validation before being removed.
    processed_batches: Vec<Batch<T::EthSpec>>,

    /// The peers that agree on the `target_head_slot` and `target_head_root` as a canonical chain
    /// and thus available to download this chain from.
    pub peer_pool: HashSet<PeerId>,

    /// The next batch_id that needs to be downloaded.
    to_be_downloaded_id: BatchId,

    /// The next batch id that needs to be processed.
    to_be_processed_id: BatchId,

    /// The current state of the chain.
    pub state: ChainSyncingState,

    /// A random id given to a batch process request. This is None if there is no ongoing batch
    /// process.
    current_processing_id: Option<u64>,

    /// A send channel to the sync manager. This is given to the batch processor thread to report
    /// back once batch processing has completed.
    sync_send: mpsc::UnboundedSender<SyncMessage<T::EthSpec>>,

    chain: Weak<BeaconChain<T>>,

    /// A reference to the sync logger.
    log: slog::Logger,
}

#[derive(PartialEq)]
pub enum ChainSyncingState {
    /// The chain is not being synced.
    Stopped,
    /// The chain is undergoing syncing.
    Syncing,
}

impl<T: BeaconChainTypes> SyncingChain<T> {
    pub fn new(
        start_slot: Slot,
        target_head_slot: Slot,
        target_head_root: Hash256,
        peer_id: PeerId,
        sync_send: mpsc::UnboundedSender<SyncMessage<T::EthSpec>>,
        chain: Weak<BeaconChain<T>>,
        log: slog::Logger,
    ) -> Self {
        let mut peer_pool = HashSet::new();
        peer_pool.insert(peer_id);

        SyncingChain {
            start_slot,
            target_head_slot,
            target_head_root,
            pending_batches: PendingBatches::new(),
            completed_batches: Vec::new(),
            processed_batches: Vec::new(),
            peer_pool,
            to_be_downloaded_id: BatchId(1),
            to_be_processed_id: BatchId(1),
            state: ChainSyncingState::Stopped,
            current_processing_id: None,
            sync_send,
            chain,
            log,
        }
    }

    /// Returns the latest slot number that has been processed.
    fn current_processed_slot(&self) -> Slot {
        self.start_slot
            .saturating_add(self.to_be_processed_id.saturating_sub(1u64) * BLOCKS_PER_BATCH)
    }

    /// A batch of blocks has been received. This function gets run on all chains and should
    /// return Some if the request id matches a pending request on this chain, or None if it does
    /// not.
    ///
    /// If the request corresponds to a pending batch, this function processes the completed
    /// batch.
    pub fn on_block_response(
        &mut self,
<<<<<<< HEAD
        chain: &Weak<BeaconChain<T>>,
        network: &mut SyncNetworkContext<T::EthSpec>,
=======
        network: &mut SyncNetworkContext,
>>>>>>> eef56e77
        request_id: RequestId,
        beacon_block: &Option<BeaconBlock<T::EthSpec>>,
    ) -> Option<()> {
        if let Some(block) = beacon_block {
            // This is not a stream termination, simply add the block to the request
            self.pending_batches.add_block(request_id, block.clone())
        } else {
            // A stream termination has been sent. This batch has ended. Process a completed batch.
            let batch = self.pending_batches.remove(request_id)?;
            self.handle_completed_batch(network, batch);
            Some(())
        }
    }

    /// A completed batch has been received, process the batch.
    /// This will return `ProcessingResult::KeepChain` if the chain has not completed or
    /// failed indicating that further batches are required.
    fn handle_completed_batch(
        &mut self,
<<<<<<< HEAD
        chain: Weak<BeaconChain<T>>,
        network: &mut SyncNetworkContext<T::EthSpec>,
=======
        network: &mut SyncNetworkContext,
>>>>>>> eef56e77
        batch: Batch<T::EthSpec>,
    ) {
        // An entire batch of blocks has been received. This functions checks to see if it can be processed,
        // remove any batches waiting to be verified and if this chain is syncing, request new
        // blocks for the peer.
        debug!(self.log, "Completed batch received"; "id"=> *batch.id, "blocks"=>batch.downloaded_blocks.len(), "awaiting_batches" => self.completed_batches.len());

        // verify the range of received blocks
        // Note that the order of blocks is verified in block processing
        if let Some(last_slot) = batch.downloaded_blocks.last().map(|b| b.slot) {
            // the batch is non-empty
            if batch.start_slot > batch.downloaded_blocks[0].slot || batch.end_slot < last_slot {
                warn!(self.log, "BlocksByRange response returned out of range blocks"; 
                          "response_initial_slot" => batch.downloaded_blocks[0].slot, 
                          "requested_initial_slot" => batch.start_slot);
                network.downvote_peer(batch.current_peer);
                self.to_be_processed_id = batch.id; // reset the id back to here, when incrementing, it will check against completed batches
                return;
            }
        }

        // Add this completed batch to the list of completed batches. This list will then need to
        // be checked if any batches can be processed and verified for errors or invalid responses
        // from peers. The logic is simpler to create this ordered batch list and to then process
        // the list.

        let insert_index = self
            .completed_batches
            .binary_search(&batch)
            .unwrap_or_else(|index| index);
        self.completed_batches.insert(insert_index, batch);

        // We have a list of completed batches. It is not sufficient to process batch successfully
        // to consider the batch correct. This is because batches could be erroneously empty, or
        // incomplete. Therefore, a batch is considered valid, only if the next sequential batch is
        // processed successfully. Therefore the `completed_batches` will store batches that have
        // already be processed but not verified and therefore have Id's less than
        // `self.to_be_processed_id`.

        // pre-emptively request more blocks from peers whilst we process current blocks,
        self.request_batches(network);

        // Try and process any completed batches. This will spawn a new task to process any blocks
        // that are ready to be processed.
        self.process_completed_batches();
    }

    /// Tries to process any batches if there are any available and we are not currently processing
    /// other batches.
    fn process_completed_batches(&mut self) {
        // Only process batches if this chain is Syncing
        if self.state != ChainSyncingState::Syncing {
            return;
        }

        // Only process one batch at a time
        if self.current_processing_id.is_some() {
            return;
        }

        // Check if there is a batch ready to be processed
        if !self.completed_batches.is_empty()
            && self.completed_batches[0].id == self.to_be_processed_id
        {
            let batch = self.completed_batches.remove(0);

            // Note: We now send empty batches to the processor in order to trigger the block
            // processor result callback. This is done, because an empty batch could end a chain
            // and the logic for removing chains and checking completion is in the callback.

            // send the batch to the batch processor thread
            return self.process_batch(batch);
        }
    }

    /// Sends a batch to the batch processor.
    fn process_batch(&mut self, batch: Batch<T::EthSpec>) {
        // only spawn one instance at a time
        let processing_id: u64 = rand::random();
        self.current_processing_id = Some(processing_id);
        spawn_batch_processor(
            self.chain.clone(),
            processing_id,
            batch,
            self.sync_send.clone(),
            self.log.clone(),
        );
    }

    /// The block processor has completed processing a batch. This function handles the result
    /// of the batch processor.
    pub fn on_batch_process_result(
        &mut self,
        network: &mut SyncNetworkContext,
        processing_id: u64,
        batch: &mut Option<Batch<T::EthSpec>>,
        result: &BatchProcessResult,
    ) -> Option<ProcessingResult> {
        if Some(processing_id) != self.current_processing_id {
            // batch process doesn't belong to this chain
            return None;
        }

        // Consume the batch option
        let batch = batch.take().or_else(|| {
            crit!(self.log, "Processed batch taken by another chain");
            None
        })?;

        // double check batches are processed in order TODO: Remove for prod
        if batch.id != self.to_be_processed_id {
            crit!(self.log, "Batch processed out of order";
            "processed_batch_id" => *batch.id, 
            "expected_id" => *self.to_be_processed_id);
        }

        self.current_processing_id = None;

        let res = match result {
            BatchProcessResult::Success => {
                *self.to_be_processed_id += 1;

                // If the processed batch was not empty, we can validate previous invalidated
                // blocks
                if !batch.downloaded_blocks.is_empty() {
                    // Remove any batches awaiting validation.
                    //
                    // All blocks in processed_batches should be prior batches. As the current
                    // batch has been processed with blocks in it, all previous batches are valid.
                    //
                    // If a previous batch has been validated and it had been re-processed, downvote
                    // the original peer.
                    while !self.processed_batches.is_empty() {
                        let processed_batch = self.processed_batches.remove(0);
                        if *processed_batch.id >= *batch.id {
                            crit!(self.log, "A processed batch had a greater id than the current process id";
                                "processed_id" => *processed_batch.id, 
                                "current_id" => *batch.id);
                        }

                        if let Some(prev_hash) = processed_batch.original_hash {
                            // The validated batch has been re-processed
                            if prev_hash != processed_batch.hash() {
                                // The re-downloaded version was different
                                if processed_batch.current_peer != processed_batch.original_peer {
                                    // A new peer sent the correct batch, the previous peer did not
                                    // downvote the original peer
                                    //
                                    // If the same peer corrected it's mistake, we allow it.... for
                                    // now.
                                    debug!(self.log, "Re-processed batch validated. Downvoting original peer";
                                        "batch_id" => *processed_batch.id, 
                                        "original_peer" => format!("{}",processed_batch.original_peer), 
                                        "new_peer" => format!("{}", processed_batch.current_peer));
                                    network.downvote_peer(processed_batch.original_peer);
                                }
                            }
                        }
                    }
                }

                // Add the current batch to processed batches to be verified in the future. We are
                // only uncertain about this batch, if it has not returned all blocks.
                if batch.downloaded_blocks.last().map(|block| block.slot)
                    != Some(batch.end_slot.saturating_sub(1u64))
                {
                    self.processed_batches.push(batch);
                }

                // check if the chain has completed syncing
                if self.current_processed_slot() >= self.target_head_slot {
                    // chain is completed
                    ProcessingResult::RemoveChain
                } else {
                    // chain is not completed

                    // attempt to request more batches
                    self.request_batches(network);

                    // attempt to process more batches
                    self.process_completed_batches();

                    // keep the chain
                    ProcessingResult::KeepChain
                }
            }
            BatchProcessResult::Failed => {
                warn!(self.log, "Batch processing failed"; "id" => *batch.id, "peer" => format!("{}", batch.current_peer));
                // The batch processing failed
                // This could be because this batch is invalid, or a previous invalidated batch
                // is invalid. We need to find out which and downvote the peer that has sent us
                // an invalid batch.

                // check that we have no exceeded the re-process retry counter
                if batch.reprocess_retries > INVALID_BATCH_LOOKUP_ATTEMPTS {
                    // if a batch has exceeded the invalid batch lookup attempts limit, it means
                    // that it is likely all peers in this chain are are sending invalid batches
                    // repeatedly and are either malicious or faulty. We drop the chain and
                    // downvote all peers.
                    warn!(self.log, "Batch failed to download. Dropping chain and downvoting peers"; "id"=> *batch.id);
                    for peer_id in self.peer_pool.drain() {
                        network.downvote_peer(peer_id);
                    }
                    ProcessingResult::RemoveChain
                } else {
                    // Handle this invalid batch, that is within the re-process retries limit.
                    self.handle_invalid_batch(network, batch);
                    ProcessingResult::KeepChain
                }
            }
        };

        Some(res)
    }

    /// An invalid batch has been received that could not be processed.
<<<<<<< HEAD
    fn handle_invalid_batch(
        &mut self,
        _chain: Weak<BeaconChain<T>>,
        network: &mut SyncNetworkContext<T::EthSpec>,
    ) -> ProcessingResult {
=======
    ///
    /// These events occur when a peer as successfully responded with blocks, but the blocks we
    /// have received are incorrect or invalid. This indicates the peer has not performed as
    /// intended and can result in downvoting a peer.
    // TODO: Batches could have been partially downloaded due to RPC size-limit restrictions. We
    // need to add logic for partial batch downloads. Potentially, if another peer returns the same
    // batch, we try a partial download.
    fn handle_invalid_batch(&mut self, network: &mut SyncNetworkContext, batch: Batch<T::EthSpec>) {
>>>>>>> eef56e77
        // The current batch could not be processed, indicating either the current or previous
        // batches are invalid

        // The previous batch could be incomplete due to the block sizes being too large to fit in
        // a single RPC request or there could be consecutive empty batches which are not supposed
        // to be there

        // The current (sub-optimal) strategy is to simply re-request all batches that could
        // potentially be faulty. If a batch returns a different result than the original and
        // results in successful processing, we downvote the original peer that sent us the batch.

        // If all batches return the same result, we try this process INVALID_BATCH_LOOKUP_ATTEMPTS
        // times before considering the entire chain invalid and downvoting all peers.

        // Find any pre-processed batches awaiting validation
        while !self.processed_batches.is_empty() {
            let past_batch = self.processed_batches.remove(0);
            *self.to_be_processed_id = std::cmp::min(*self.to_be_processed_id, *past_batch.id);
            self.reprocess_batch(network, past_batch);
        }

        // re-process the current batch
        self.reprocess_batch(network, batch);
    }

    /// This re-downloads and marks the batch as being re-processed.
    ///
    /// If the re-downloaded batch is different to the original and can be processed, the original
    /// peer will be downvoted.
    fn reprocess_batch(&mut self, network: &mut SyncNetworkContext, mut batch: Batch<T::EthSpec>) {
        // marks the batch as attempting to be reprocessed by hashing the downloaded blocks
        batch.original_hash = Some(batch.hash());

        // remove previously downloaded blocks
        batch.downloaded_blocks.clear();

        // increment the re-process counter
        batch.reprocess_retries += 1;

        // attempt to find another peer to download the batch from (this potentially doubles up
        // requests on a single peer)
        let current_peer = &batch.current_peer;
        let new_peer = self
            .peer_pool
            .iter()
            .find(|peer| *peer != current_peer)
            .unwrap_or_else(|| current_peer);

        batch.current_peer = new_peer.clone();

        debug!(self.log, "Re-requesting batch"; 
            "start_slot" => batch.start_slot, 
            "end_slot" => batch.end_slot,
            "id" => *batch.id,
            "peer" => format!("{}", batch.current_peer),
            "head_root"=> format!("{}", batch.head_root), 
            "retries" => batch.retries,
            "re-processes" =>  batch.reprocess_retries);
        self.send_batch(network, batch);
    }

    pub fn stop_syncing(&mut self) {
        self.state = ChainSyncingState::Stopped;
    }

    // Either a new chain, or an old one with a peer list
    /// This chain has been requested to start syncing.
    ///
    /// This could be new chain, or an old chain that is being resumed.
<<<<<<< HEAD
    pub fn start_syncing(
        &mut self,
        network: &mut SyncNetworkContext<T::EthSpec>,
        local_finalized_slot: Slot,
        log: &slog::Logger,
    ) {
=======
    pub fn start_syncing(&mut self, network: &mut SyncNetworkContext, local_finalized_slot: Slot) {
>>>>>>> eef56e77
        // A local finalized slot is provided as other chains may have made
        // progress whilst this chain was Stopped or paused. If so, update the `processed_batch_id` to
        // accommodate potentially downloaded batches from other chains. Also prune any old batches
        // awaiting processing

        // If the local finalized epoch is ahead of our current processed chain, update the chain
        // to start from this point and re-index all subsequent batches starting from one
        // (effectively creating a new chain).

        if local_finalized_slot > self.current_processed_slot() {
            debug!(self.log, "Updating chain's progress";
                "prev_completed_slot" => self.current_processed_slot(),
                "new_completed_slot" => local_finalized_slot.as_u64());
            // Re-index batches
            *self.to_be_downloaded_id = 1;
            *self.to_be_processed_id = 1;

            // remove any completed or processed batches
            self.completed_batches.clear();
            self.processed_batches.clear();
        }

        self.state = ChainSyncingState::Syncing;

        // start processing batches if needed
        self.process_completed_batches();

        // begin requesting blocks from the peer pool, until all peers are exhausted.
        self.request_batches(network);
    }

    /// Add a peer to the chain.
    ///
    /// If the chain is active, this starts requesting batches from this peer.
<<<<<<< HEAD
    pub fn add_peer(
        &mut self,
        network: &mut SyncNetworkContext<T::EthSpec>,
        peer_id: PeerId,
        log: &slog::Logger,
    ) {
=======
    pub fn add_peer(&mut self, network: &mut SyncNetworkContext, peer_id: PeerId) {
>>>>>>> eef56e77
        self.peer_pool.insert(peer_id.clone());
        // do not request blocks if the chain is not syncing
        if let ChainSyncingState::Stopped = self.state {
            debug!(self.log, "Peer added to a non-syncing chain"; "peer_id" => format!("{}", peer_id));
            return;
        }

        // find the next batch and request it from any peers if we need to
        self.request_batches(network);
    }

    /// Sends a STATUS message to all peers in the peer pool.
<<<<<<< HEAD
    pub fn status_peers(
        &self,
        chain: Weak<BeaconChain<T>>,
        network: &mut SyncNetworkContext<T::EthSpec>,
    ) {
        for peer_id in self.peer_pool.iter() {
            network.status_peer(chain.clone(), peer_id.clone());
        }
    }

    /// Requests the next required batch from a peer. Returns true, if there was a peer available
    /// to send a request and there are batches to request, false otherwise.
    fn send_range_request(
        &mut self,
        network: &mut SyncNetworkContext<T::EthSpec>,
        log: &slog::Logger,
    ) -> bool {
        // find the next pending batch and request it from the peer
        if let Some(peer_id) = self.get_next_peer() {
            if let Some(batch) = self.get_next_batch(peer_id) {
                debug!(log, "Requesting batch"; "start_slot" => batch.start_slot, "end_slot" => batch.end_slot, "id" => batch.id, "peer" => format!("{:?}", batch.current_peer), "head_root"=> format!("{}", batch.head_root));
                // send the batch
                self.send_batch(network, batch);
                return true;
            }
        }
        return false;
    }

    /// Returns a peer if there exists a peer which does not currently have a pending request.
    ///
    /// This is used to create the next request.
    fn get_next_peer(&self) -> Option<PeerId> {
        for peer in self.peer_pool.iter() {
            if self.pending_batches.peer_is_idle(peer) {
                return Some(peer.clone());
            }
        }
        None
    }

    /// Requests the provided batch from the provided peer.
    fn send_batch(
        &mut self,
        network: &mut SyncNetworkContext<T::EthSpec>,
        batch: Batch<T::EthSpec>,
    ) {
        let request = batch.to_blocks_by_range_request();
        if let Ok(request_id) = network.blocks_by_range_request(batch.current_peer.clone(), request)
        {
            // add the batch to pending list
            self.pending_batches.insert(request_id, batch);
        }
    }

    /// Returns the next required batch from the chain if it exists. If there are no more batches
    /// required, `None` is returned.
    fn get_next_batch(&mut self, peer_id: PeerId) -> Option<Batch<T::EthSpec>> {
        let batch_start_slot =
            self.start_slot + self.to_be_downloaded_id.saturating_sub(1) * BLOCKS_PER_BATCH;
        if batch_start_slot > self.target_head_slot {
            return None;
        }
        let batch_end_slot = std::cmp::min(
            batch_start_slot + BLOCKS_PER_BATCH,
            self.target_head_slot.saturating_add(1u64),
        );

        let batch_id = self.to_be_downloaded_id;
        // find the next batch id. The largest of the next sequential idea, of the next uncompleted
        // id
        let max_completed_id =
            self.completed_batches
                .iter()
                .fold(0, |max, batch| if batch.id > max { batch.id } else { max });
        self.to_be_downloaded_id =
            std::cmp::max(self.to_be_downloaded_id + 1, max_completed_id + 1);

        Some(Batch::new(
            batch_id,
            batch_start_slot,
            batch_end_slot,
            self.target_head_root,
            peer_id,
        ))
=======
    pub fn status_peers(&self, network: &mut SyncNetworkContext) {
        for peer_id in self.peer_pool.iter() {
            network.status_peer(self.chain.clone(), peer_id.clone());
        }
>>>>>>> eef56e77
    }

    /// An RPC error has occurred.
    ///
    /// Checks if the request_id is associated with this chain. If so, attempts to re-request the
    /// batch. If the batch has exceeded the number of retries, returns
    /// Some(`ProcessingResult::RemoveChain)`. Returns `None` if the request isn't related to
    /// this chain.
    pub fn inject_error(
        &mut self,
        network: &mut SyncNetworkContext<T::EthSpec>,
        peer_id: &PeerId,
        request_id: RequestId,
    ) -> Option<ProcessingResult> {
        if let Some(batch) = self.pending_batches.remove(request_id) {
            warn!(self.log, "Batch failed. RPC Error"; 
                "id" => *batch.id, 
                "retries" => batch.retries, 
                "peer" => format!("{:?}", peer_id));

            Some(self.failed_batch(network, batch))
        } else {
            None
        }
    }

    /// A batch has failed. This occurs when a network timeout happens or the peer didn't respond.
    /// These events do not indicate a malicious peer, more likely simple networking issues.
    ///
    /// Attempts to re-request from another peer in the peer pool (if possible) and returns
    /// `ProcessingResult::RemoveChain` if the number of retries on the batch exceeds
    /// `MAX_BATCH_RETRIES`.
    pub fn failed_batch(
        &mut self,
        network: &mut SyncNetworkContext<T::EthSpec>,
        mut batch: Batch<T::EthSpec>,
    ) -> ProcessingResult {
        batch.retries += 1;

        // TODO: Handle partially downloaded batches. Update this when building a new batch
        // processor thread.

        if batch.retries > MAX_BATCH_RETRIES {
            // chain is unrecoverable, remove it
            ProcessingResult::RemoveChain
        } else {
            // try to re-process the request using a different peer, if possible
            let current_peer = &batch.current_peer;
            let new_peer = self
                .peer_pool
                .iter()
                .find(|peer| *peer != current_peer)
                .unwrap_or_else(|| current_peer);

            batch.current_peer = new_peer.clone();
            debug!(self.log, "Re-Requesting batch";
                "start_slot" => batch.start_slot,
                "end_slot" => batch.end_slot, 
                "id" => *batch.id,
                "peer" => format!("{:?}", batch.current_peer),
                "head_root"=> format!("{}", batch.head_root));
            self.send_batch(network, batch);
            ProcessingResult::KeepChain
        }
    }

    /// Attempts to request the next required batches from the peer pool if the chain is syncing. It will exhaust the peer
    /// pool and left over batches until the batch buffer is reached or all peers are exhausted.
    fn request_batches(&mut self, network: &mut SyncNetworkContext) {
        if let ChainSyncingState::Syncing = self.state {
            while self.send_range_request(network) {}
        }
    }

    /// Requests the next required batch from a peer. Returns true, if there was a peer available
    /// to send a request and there are batches to request, false otherwise.
    fn send_range_request(&mut self, network: &mut SyncNetworkContext) -> bool {
        // find the next pending batch and request it from the peer
        if let Some(peer_id) = self.get_next_peer() {
            if let Some(batch) = self.get_next_batch(peer_id) {
                debug!(self.log, "Requesting batch"; 
                    "start_slot" => batch.start_slot, 
                    "end_slot" => batch.end_slot,
                    "id" => *batch.id,
                    "peer" => format!("{}", batch.current_peer), 
                    "head_root"=> format!("{}", batch.head_root));
                // send the batch
                self.send_batch(network, batch);
                return true;
            }
        }
        false
    }

    /// Returns a peer if there exists a peer which does not currently have a pending request.
    ///
    /// This is used to create the next request.
    fn get_next_peer(&self) -> Option<PeerId> {
        // TODO: Optimize this by combining with above two functions.
        // randomize the peers for load balancing
        let mut rng = rand::thread_rng();
        let mut peers = self.peer_pool.iter().collect::<Vec<_>>();
        peers.shuffle(&mut rng);
        for peer in peers {
            if self.pending_batches.peer_is_idle(peer) {
                return Some(peer.clone());
            }
        }
        None
    }

    /// Returns the next required batch from the chain if it exists. If there are no more batches
    /// required, `None` is returned.
    fn get_next_batch(&mut self, peer_id: PeerId) -> Option<Batch<T::EthSpec>> {
        // only request batches up to the buffer size limit
        if self
            .completed_batches
            .len()
            .saturating_add(self.pending_batches.len())
            > BATCH_BUFFER_SIZE as usize
        {
            return None;
        }

        // don't request batches beyond the target head slot
        let batch_start_slot =
            self.start_slot + self.to_be_downloaded_id.saturating_sub(1) * BLOCKS_PER_BATCH;
        if batch_start_slot > self.target_head_slot {
            return None;
        }
        // truncate the batch to the target head of the chain
        let batch_end_slot = std::cmp::min(
            batch_start_slot + BLOCKS_PER_BATCH,
            self.target_head_slot.saturating_add(1u64),
        );

        let batch_id = self.to_be_downloaded_id;

        // Find the next batch id. The largest of the next sequential id, or the next uncompleted
        // id
        let max_completed_id = self
            .completed_batches
            .iter()
            .last()
            .map(|x| x.id.0)
            .unwrap_or_else(|| 0);
        // TODO: Check if this is necessary
        self.to_be_downloaded_id = BatchId(std::cmp::max(
            self.to_be_downloaded_id.0 + 1,
            max_completed_id + 1,
        ));

        Some(Batch::new(
            batch_id,
            batch_start_slot,
            batch_end_slot,
            self.target_head_root,
            peer_id,
        ))
    }

    /// Requests the provided batch from the provided peer.
    fn send_batch(&mut self, network: &mut SyncNetworkContext, batch: Batch<T::EthSpec>) {
        let request = batch.to_blocks_by_range_request();
        if let Ok(request_id) = network.blocks_by_range_request(batch.current_peer.clone(), request)
        {
            // add the batch to pending list
            self.pending_batches.insert(request_id, batch);
        }
    }
}<|MERGE_RESOLUTION|>--- conflicted
+++ resolved
@@ -1,9 +1,5 @@
-<<<<<<< HEAD
-use crate::router::processor::FUTURE_SLOT_TOLERANCE;
-=======
 use super::batch::{Batch, BatchId, PendingBatches};
 use super::batch_processing::{spawn_batch_processor, BatchProcessResult};
->>>>>>> eef56e77
 use crate::sync::network_context::SyncNetworkContext;
 use crate::sync::SyncMessage;
 use beacon_chain::{BeaconChain, BeaconChainTypes};
@@ -145,12 +141,7 @@
     /// batch.
     pub fn on_block_response(
         &mut self,
-<<<<<<< HEAD
-        chain: &Weak<BeaconChain<T>>,
-        network: &mut SyncNetworkContext<T::EthSpec>,
-=======
-        network: &mut SyncNetworkContext,
->>>>>>> eef56e77
+        network: &mut SyncNetworkContext<T::EthSpec>,
         request_id: RequestId,
         beacon_block: &Option<BeaconBlock<T::EthSpec>>,
     ) -> Option<()> {
@@ -170,12 +161,7 @@
     /// failed indicating that further batches are required.
     fn handle_completed_batch(
         &mut self,
-<<<<<<< HEAD
-        chain: Weak<BeaconChain<T>>,
-        network: &mut SyncNetworkContext<T::EthSpec>,
-=======
-        network: &mut SyncNetworkContext,
->>>>>>> eef56e77
+        network: &mut SyncNetworkContext<T::EthSpec>,
         batch: Batch<T::EthSpec>,
     ) {
         // An entire batch of blocks has been received. This functions checks to see if it can be processed,
@@ -269,7 +255,7 @@
     /// of the batch processor.
     pub fn on_batch_process_result(
         &mut self,
-        network: &mut SyncNetworkContext,
+        network: &mut SyncNetworkContext<T::EthSpec>,
         processing_id: u64,
         batch: &mut Option<Batch<T::EthSpec>>,
         result: &BatchProcessResult,
@@ -392,13 +378,6 @@
     }
 
     /// An invalid batch has been received that could not be processed.
-<<<<<<< HEAD
-    fn handle_invalid_batch(
-        &mut self,
-        _chain: Weak<BeaconChain<T>>,
-        network: &mut SyncNetworkContext<T::EthSpec>,
-    ) -> ProcessingResult {
-=======
     ///
     /// These events occur when a peer as successfully responded with blocks, but the blocks we
     /// have received are incorrect or invalid. This indicates the peer has not performed as
@@ -406,8 +385,11 @@
     // TODO: Batches could have been partially downloaded due to RPC size-limit restrictions. We
     // need to add logic for partial batch downloads. Potentially, if another peer returns the same
     // batch, we try a partial download.
-    fn handle_invalid_batch(&mut self, network: &mut SyncNetworkContext, batch: Batch<T::EthSpec>) {
->>>>>>> eef56e77
+    fn handle_invalid_batch(
+        &mut self,
+        network: &mut SyncNetworkContext<T::EthSpec>,
+        batch: Batch<T::EthSpec>,
+    ) {
         // The current batch could not be processed, indicating either the current or previous
         // batches are invalid
 
@@ -437,7 +419,11 @@
     ///
     /// If the re-downloaded batch is different to the original and can be processed, the original
     /// peer will be downvoted.
-    fn reprocess_batch(&mut self, network: &mut SyncNetworkContext, mut batch: Batch<T::EthSpec>) {
+    fn reprocess_batch(
+        &mut self,
+        network: &mut SyncNetworkContext<T::EthSpec>,
+        mut batch: Batch<T::EthSpec>,
+    ) {
         // marks the batch as attempting to be reprocessed by hashing the downloaded blocks
         batch.original_hash = Some(batch.hash());
 
@@ -477,16 +463,11 @@
     /// This chain has been requested to start syncing.
     ///
     /// This could be new chain, or an old chain that is being resumed.
-<<<<<<< HEAD
     pub fn start_syncing(
         &mut self,
         network: &mut SyncNetworkContext<T::EthSpec>,
         local_finalized_slot: Slot,
-        log: &slog::Logger,
     ) {
-=======
-    pub fn start_syncing(&mut self, network: &mut SyncNetworkContext, local_finalized_slot: Slot) {
->>>>>>> eef56e77
         // A local finalized slot is provided as other chains may have made
         // progress whilst this chain was Stopped or paused. If so, update the `processed_batch_id` to
         // accommodate potentially downloaded batches from other chains. Also prune any old batches
@@ -521,16 +502,7 @@
     /// Add a peer to the chain.
     ///
     /// If the chain is active, this starts requesting batches from this peer.
-<<<<<<< HEAD
-    pub fn add_peer(
-        &mut self,
-        network: &mut SyncNetworkContext<T::EthSpec>,
-        peer_id: PeerId,
-        log: &slog::Logger,
-    ) {
-=======
-    pub fn add_peer(&mut self, network: &mut SyncNetworkContext, peer_id: PeerId) {
->>>>>>> eef56e77
+    pub fn add_peer(&mut self, network: &mut SyncNetworkContext<T::EthSpec>, peer_id: PeerId) {
         self.peer_pool.insert(peer_id.clone());
         // do not request blocks if the chain is not syncing
         if let ChainSyncingState::Stopped = self.state {
@@ -543,98 +515,10 @@
     }
 
     /// Sends a STATUS message to all peers in the peer pool.
-<<<<<<< HEAD
-    pub fn status_peers(
-        &self,
-        chain: Weak<BeaconChain<T>>,
-        network: &mut SyncNetworkContext<T::EthSpec>,
-    ) {
-        for peer_id in self.peer_pool.iter() {
-            network.status_peer(chain.clone(), peer_id.clone());
-        }
-    }
-
-    /// Requests the next required batch from a peer. Returns true, if there was a peer available
-    /// to send a request and there are batches to request, false otherwise.
-    fn send_range_request(
-        &mut self,
-        network: &mut SyncNetworkContext<T::EthSpec>,
-        log: &slog::Logger,
-    ) -> bool {
-        // find the next pending batch and request it from the peer
-        if let Some(peer_id) = self.get_next_peer() {
-            if let Some(batch) = self.get_next_batch(peer_id) {
-                debug!(log, "Requesting batch"; "start_slot" => batch.start_slot, "end_slot" => batch.end_slot, "id" => batch.id, "peer" => format!("{:?}", batch.current_peer), "head_root"=> format!("{}", batch.head_root));
-                // send the batch
-                self.send_batch(network, batch);
-                return true;
-            }
-        }
-        return false;
-    }
-
-    /// Returns a peer if there exists a peer which does not currently have a pending request.
-    ///
-    /// This is used to create the next request.
-    fn get_next_peer(&self) -> Option<PeerId> {
-        for peer in self.peer_pool.iter() {
-            if self.pending_batches.peer_is_idle(peer) {
-                return Some(peer.clone());
-            }
-        }
-        None
-    }
-
-    /// Requests the provided batch from the provided peer.
-    fn send_batch(
-        &mut self,
-        network: &mut SyncNetworkContext<T::EthSpec>,
-        batch: Batch<T::EthSpec>,
-    ) {
-        let request = batch.to_blocks_by_range_request();
-        if let Ok(request_id) = network.blocks_by_range_request(batch.current_peer.clone(), request)
-        {
-            // add the batch to pending list
-            self.pending_batches.insert(request_id, batch);
-        }
-    }
-
-    /// Returns the next required batch from the chain if it exists. If there are no more batches
-    /// required, `None` is returned.
-    fn get_next_batch(&mut self, peer_id: PeerId) -> Option<Batch<T::EthSpec>> {
-        let batch_start_slot =
-            self.start_slot + self.to_be_downloaded_id.saturating_sub(1) * BLOCKS_PER_BATCH;
-        if batch_start_slot > self.target_head_slot {
-            return None;
-        }
-        let batch_end_slot = std::cmp::min(
-            batch_start_slot + BLOCKS_PER_BATCH,
-            self.target_head_slot.saturating_add(1u64),
-        );
-
-        let batch_id = self.to_be_downloaded_id;
-        // find the next batch id. The largest of the next sequential idea, of the next uncompleted
-        // id
-        let max_completed_id =
-            self.completed_batches
-                .iter()
-                .fold(0, |max, batch| if batch.id > max { batch.id } else { max });
-        self.to_be_downloaded_id =
-            std::cmp::max(self.to_be_downloaded_id + 1, max_completed_id + 1);
-
-        Some(Batch::new(
-            batch_id,
-            batch_start_slot,
-            batch_end_slot,
-            self.target_head_root,
-            peer_id,
-        ))
-=======
-    pub fn status_peers(&self, network: &mut SyncNetworkContext) {
+    pub fn status_peers(&self, network: &mut SyncNetworkContext<T::EthSpec>) {
         for peer_id in self.peer_pool.iter() {
             network.status_peer(self.chain.clone(), peer_id.clone());
         }
->>>>>>> eef56e77
     }
 
     /// An RPC error has occurred.
@@ -703,7 +587,7 @@
 
     /// Attempts to request the next required batches from the peer pool if the chain is syncing. It will exhaust the peer
     /// pool and left over batches until the batch buffer is reached or all peers are exhausted.
-    fn request_batches(&mut self, network: &mut SyncNetworkContext) {
+    fn request_batches(&mut self, network: &mut SyncNetworkContext<T::EthSpec>) {
         if let ChainSyncingState::Syncing = self.state {
             while self.send_range_request(network) {}
         }
@@ -711,7 +595,7 @@
 
     /// Requests the next required batch from a peer. Returns true, if there was a peer available
     /// to send a request and there are batches to request, false otherwise.
-    fn send_range_request(&mut self, network: &mut SyncNetworkContext) -> bool {
+    fn send_range_request(&mut self, network: &mut SyncNetworkContext<T::EthSpec>) -> bool {
         // find the next pending batch and request it from the peer
         if let Some(peer_id) = self.get_next_peer() {
             if let Some(batch) = self.get_next_batch(peer_id) {
@@ -797,7 +681,11 @@
     }
 
     /// Requests the provided batch from the provided peer.
-    fn send_batch(&mut self, network: &mut SyncNetworkContext, batch: Batch<T::EthSpec>) {
+    fn send_batch(
+        &mut self,
+        network: &mut SyncNetworkContext<T::EthSpec>,
+        batch: Batch<T::EthSpec>,
+    ) {
         let request = batch.to_blocks_by_range_request();
         if let Ok(request_id) = network.blocks_by_range_request(batch.current_peer.clone(), request)
         {
