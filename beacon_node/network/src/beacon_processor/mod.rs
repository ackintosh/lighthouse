--- conflicted
+++ resolved
@@ -234,11 +234,8 @@
 pub const LIGHT_CLIENT_BOOTSTRAP_REQUEST: &str = "light_client_bootstrap";
 pub const UNKNOWN_BLOCK_ATTESTATION: &str = "unknown_block_attestation";
 pub const UNKNOWN_BLOCK_AGGREGATE: &str = "unknown_block_aggregate";
-<<<<<<< HEAD
+pub const UNKNOWN_LIGHT_CLIENT_UPDATE: &str = "unknown_light_client_update";
 pub const GOSSIP_BLS_TO_EXECUTION_CHANGE: &str = "gossip_bls_to_execution_change";
-=======
-pub const UNKNOWN_LIGHT_CLIENT_UPDATE: &str = "unknown_light_client_update";
->>>>>>> a7351c00
 
 /// A simple first-in-first-out queue with a maximum length.
 struct FifoQueue<T> {
@@ -962,11 +959,8 @@
             Work::LightClientBootstrapRequest { .. } => LIGHT_CLIENT_BOOTSTRAP_REQUEST,
             Work::UnknownBlockAttestation { .. } => UNKNOWN_BLOCK_ATTESTATION,
             Work::UnknownBlockAggregate { .. } => UNKNOWN_BLOCK_AGGREGATE,
-<<<<<<< HEAD
             Work::GossipBlsToExecutionChange { .. } => GOSSIP_BLS_TO_EXECUTION_CHANGE,
-=======
             Work::UnknownLightClientOptimisticUpdate { .. } => UNKNOWN_LIGHT_CLIENT_UPDATE,
->>>>>>> a7351c00
         }
     }
 }
@@ -1488,13 +1482,11 @@
                             Work::UnknownBlockAggregate { .. } => {
                                 unknown_block_aggregate_queue.push(work)
                             }
-<<<<<<< HEAD
                             Work::GossipBlsToExecutionChange { .. } => {
                                 gossip_bls_to_execution_change_queue.push(work, work_id, &self.log)
-=======
+                            }
                             Work::UnknownLightClientOptimisticUpdate { .. } => {
                                 unknown_light_client_update_queue.push(work, work_id, &self.log)
->>>>>>> a7351c00
                             }
                         }
                     }
