#![cfg(test)]

mod common;

use common::Protocol;
use lighthouse_network::rpc::methods::*;
use lighthouse_network::service::api_types::{AppRequestId, SyncRequestId};
use lighthouse_network::{
    rpc::max_rpc_size, rpc::RPCError, NetworkEvent, ReportSource, Request, Response,
};
use slog::{debug, error, warn, Level};
use ssz::Encode;
use ssz_types::VariableList;
use std::sync::Arc;
use std::time::{Duration, Instant};
use tokio::runtime::Runtime;
use tokio::time::sleep;
use types::{
    BeaconBlock, BeaconBlockAltair, BeaconBlockBase, BeaconBlockBellatrix, BlobSidecar, ChainSpec,
    EmptyBlock, Epoch, EthSpec, FixedBytesExtended, ForkContext, ForkName, Hash256, MinimalEthSpec,
    Signature, SignedBeaconBlock, Slot,
};

type E = MinimalEthSpec;

/// Bellatrix block with length < max_rpc_size.
fn bellatrix_block_small(fork_context: &ForkContext, spec: &ChainSpec) -> BeaconBlock<E> {
    let mut block = BeaconBlockBellatrix::<E>::empty(spec);
    let tx = VariableList::from(vec![0; 1024]);
    let txs = VariableList::from(std::iter::repeat(tx).take(5000).collect::<Vec<_>>());

    block.body.execution_payload.execution_payload.transactions = txs;

    let block = BeaconBlock::Bellatrix(block);
    assert!(block.ssz_bytes_len() <= max_rpc_size(fork_context, spec.max_chunk_size as usize));
    block
}

/// Bellatrix block with length > MAX_RPC_SIZE.
/// The max limit for a bellatrix block is in the order of ~16GiB which wouldn't fit in memory.
/// Hence, we generate a bellatrix block just greater than `MAX_RPC_SIZE` to test rejection on the rpc layer.
fn bellatrix_block_large(fork_context: &ForkContext, spec: &ChainSpec) -> BeaconBlock<E> {
    let mut block = BeaconBlockBellatrix::<E>::empty(spec);
    let tx = VariableList::from(vec![0; 1024]);
    let txs = VariableList::from(std::iter::repeat(tx).take(100000).collect::<Vec<_>>());

    block.body.execution_payload.execution_payload.transactions = txs;

    let block = BeaconBlock::Bellatrix(block);
    assert!(block.ssz_bytes_len() > max_rpc_size(fork_context, spec.max_chunk_size as usize));
    block
}

// Tests the STATUS RPC message
#[test]
#[allow(clippy::single_match)]
fn test_tcp_status_rpc() {
    // set up the logging. The level and enabled logging or not
    let log_level = Level::Debug;
    let enable_logging = false;

    let rt = Arc::new(Runtime::new().unwrap());

    let log = common::build_log(log_level, enable_logging);

    let spec = Arc::new(E::default_spec());

    rt.block_on(async {
        // get sender/receiver
        let (mut sender, mut receiver) = common::build_node_pair(
            Arc::downgrade(&rt),
            &log,
            ForkName::Base,
            spec,
            Protocol::Tcp,
            false,
            None,
        )
        .await;

        // Dummy STATUS RPC message
        let rpc_request = Request::Status(StatusMessage {
            fork_digest: [0; 4],
            finalized_root: Hash256::zero(),
            finalized_epoch: Epoch::new(1),
            head_root: Hash256::zero(),
            head_slot: Slot::new(1),
        });

        // Dummy STATUS RPC message
        let rpc_response = Response::Status(StatusMessage {
            fork_digest: [0; 4],
            finalized_root: Hash256::zero(),
            finalized_epoch: Epoch::new(1),
            head_root: Hash256::zero(),
            head_slot: Slot::new(1),
        });

        // build the sender future
        let sender_future = async {
            loop {
                match sender.next_event().await {
                    NetworkEvent::PeerConnectedOutgoing(peer_id) => {
                        // Send a STATUS message
                        debug!(log, "Sending RPC");
                        sender
                            .send_request(peer_id, AppRequestId::Router, rpc_request.clone())
                            .unwrap();
                    }
                    NetworkEvent::ResponseReceived {
                        peer_id: _,
                        id: AppRequestId::Router,
                        response,
                    } => {
                        // Should receive the RPC response
                        debug!(log, "Sender Received");
                        assert_eq!(response, rpc_response.clone());
                        debug!(log, "Sender Completed");
                        return;
                    }
                    _ => {}
                }
            }
        };

        // build the receiver future
        let receiver_future = async {
            loop {
                match receiver.next_event().await {
                    NetworkEvent::RequestReceived {
                        peer_id,
                        id,
                        request,
                    } => {
                        if request == rpc_request {
                            // send the response
                            debug!(log, "Receiver Received");
                            receiver.send_response(peer_id, id, rpc_response.clone());
                        }
                    }
                    _ => {} // Ignore other events
                }
            }
        };

        tokio::select! {
            _ = sender_future => {}
            _ = receiver_future => {}
            _ = sleep(Duration::from_secs(30)) => {
                panic!("Future timed out");
            }
        }
    })
}

// Tests a streamed BlocksByRange RPC Message
#[test]
#[allow(clippy::single_match)]
fn test_tcp_blocks_by_range_chunked_rpc() {
    // set up the logging. The level and enabled logging or not
    let log_level = Level::Debug;
    let enable_logging = false;

    let messages_to_send = 6;

    let log = common::build_log(log_level, enable_logging);

    let rt = Arc::new(Runtime::new().unwrap());

    let spec = Arc::new(E::default_spec());

    rt.block_on(async {
        // get sender/receiver
        let (mut sender, mut receiver) = common::build_node_pair(
            Arc::downgrade(&rt),
            &log,
            ForkName::Bellatrix,
            spec.clone(),
            Protocol::Tcp,
            false,
            None,
        )
        .await;

        // BlocksByRange Request
        let rpc_request = Request::BlocksByRange(BlocksByRangeRequest::new(0, messages_to_send));

        // BlocksByRange Response
        let full_block = BeaconBlock::Base(BeaconBlockBase::<E>::full(&spec));
        let signed_full_block = SignedBeaconBlock::from_block(full_block, Signature::empty());
        let rpc_response_base = Response::BlocksByRange(Some(Arc::new(signed_full_block)));

        let full_block = BeaconBlock::Altair(BeaconBlockAltair::<E>::full(&spec));
        let signed_full_block = SignedBeaconBlock::from_block(full_block, Signature::empty());
        let rpc_response_altair = Response::BlocksByRange(Some(Arc::new(signed_full_block)));

        let full_block = bellatrix_block_small(&common::fork_context(ForkName::Bellatrix), &spec);
        let signed_full_block = SignedBeaconBlock::from_block(full_block, Signature::empty());
        let rpc_response_bellatrix_small =
            Response::BlocksByRange(Some(Arc::new(signed_full_block)));

        // keep count of the number of messages received
        let mut messages_received = 0;
        // build the sender future
        let sender_future = async {
            loop {
                match sender.next_event().await {
                    NetworkEvent::PeerConnectedOutgoing(peer_id) => {
                        // Send a STATUS message
                        debug!(log, "Sending RPC");
                        sender
                            .send_request(peer_id, AppRequestId::Router, rpc_request.clone())
                            .unwrap();
                    }
                    NetworkEvent::ResponseReceived {
                        peer_id: _,
                        id: _,
                        response,
                    } => {
                        warn!(log, "Sender received a response");
                        match response {
                            Response::BlocksByRange(Some(_)) => {
                                if messages_received < 2 {
                                    assert_eq!(response, rpc_response_base.clone());
                                } else if messages_received < 4 {
                                    assert_eq!(response, rpc_response_altair.clone());
                                } else {
                                    assert_eq!(response, rpc_response_bellatrix_small.clone());
                                }
                                messages_received += 1;
                                warn!(log, "Chunk received");
                            }
                            Response::BlocksByRange(None) => {
                                // should be exactly `messages_to_send` messages before terminating
                                assert_eq!(messages_received, messages_to_send);
                                // end the test
                                return;
                            }
                            _ => panic!("Invalid RPC received"),
                        }
                    }
                    _ => {} // Ignore other behaviour events
                }
            }
        };

        // build the receiver future
        let receiver_future = async {
            loop {
                match receiver.next_event().await {
                    NetworkEvent::RequestReceived {
                        peer_id,
                        id,
                        request,
                    } => {
                        if request == rpc_request {
                            // send the response
                            warn!(log, "Receiver got request");
                            for i in 0..messages_to_send {
                                // Send first third of responses as base blocks,
                                // second as altair and third as bellatrix.
                                let rpc_response = if i < 2 {
                                    rpc_response_base.clone()
                                } else if i < 4 {
                                    rpc_response_altair.clone()
                                } else {
                                    rpc_response_bellatrix_small.clone()
                                };
                                receiver.send_response(peer_id, id, rpc_response.clone());
                            }
                            // send the stream termination
                            receiver.send_response(peer_id, id, Response::BlocksByRange(None));
                        }
                    }
                    _ => {} // Ignore other events
                }
            }
        };

        tokio::select! {
            _ = sender_future => {}
            _ = receiver_future => {}
            _ = sleep(Duration::from_secs(30)) => {
                    panic!("Future timed out");
            }
        }
    })
}

// Tests a streamed BlobsByRange RPC Message
#[test]
#[allow(clippy::single_match)]
fn test_blobs_by_range_chunked_rpc() {
    // set up the logging. The level and enabled logging or not
    let log_level = Level::Debug;
    let enable_logging = false;

    let slot_count = 32;
    let messages_to_send = 34;

    let log = common::build_log(log_level, enable_logging);

    let rt = Arc::new(Runtime::new().unwrap());

    rt.block_on(async {
        // get sender/receiver
        let spec = Arc::new(E::default_spec());
        let (mut sender, mut receiver) = common::build_node_pair(
            Arc::downgrade(&rt),
            &log,
            ForkName::Deneb,
            spec.clone(),
            Protocol::Tcp,
            false,
            None,
        )
        .await;

        // BlobsByRange Request
        let rpc_request = Request::BlobsByRange(BlobsByRangeRequest {
            start_slot: 0,
            count: slot_count,
        });

        // BlocksByRange Response
        let blob = BlobSidecar::<E>::empty();

        let rpc_response = Response::BlobsByRange(Some(Arc::new(blob)));

        // keep count of the number of messages received
        let mut messages_received = 0;
        // build the sender future
        let sender_future = async {
            loop {
                match sender.next_event().await {
                    NetworkEvent::PeerConnectedOutgoing(peer_id) => {
                        // Send a STATUS message
                        debug!(log, "Sending RPC");
                        sender
                            .send_request(peer_id, AppRequestId::Router, rpc_request.clone())
                            .unwrap();
                    }
                    NetworkEvent::ResponseReceived {
                        peer_id: _,
                        id: _,
                        response,
                    } => {
                        warn!(log, "Sender received a response");
                        match response {
                            Response::BlobsByRange(Some(_)) => {
                                assert_eq!(response, rpc_response.clone());
                                messages_received += 1;
                                warn!(log, "Chunk received");
                            }
                            Response::BlobsByRange(None) => {
                                // should be exactly `messages_to_send` messages before terminating
                                assert_eq!(messages_received, messages_to_send);
                                // end the test
                                return;
                            }
                            _ => panic!("Invalid RPC received"),
                        }
                    }
                    _ => {} // Ignore other behaviour events
                }
            }
        };

        // build the receiver future
        let receiver_future = async {
            loop {
                match receiver.next_event().await {
                    NetworkEvent::RequestReceived {
                        peer_id,
                        id,
                        request,
                    } => {
                        if request == rpc_request {
                            // send the response
                            warn!(log, "Receiver got request");
                            for _ in 0..messages_to_send {
                                // Send first third of responses as base blocks,
                                // second as altair and third as bellatrix.
                                receiver.send_response(peer_id, id, rpc_response.clone());
                            }
                            // send the stream termination
                            receiver.send_response(peer_id, id, Response::BlobsByRange(None));
                        }
                    }
                    _ => {} // Ignore other events
                }
            }
        };

        tokio::select! {
            _ = sender_future => {}
            _ = receiver_future => {}
            _ = sleep(Duration::from_secs(30)) => {
                    panic!("Future timed out");
            }
        }
    })
}

// Tests rejection of blocks over `MAX_RPC_SIZE`.
#[test]
#[allow(clippy::single_match)]
fn test_tcp_blocks_by_range_over_limit() {
    // set up the logging. The level and enabled logging or not
    let log_level = Level::Debug;
    let enable_logging = false;

    let messages_to_send = 5;

    let log = common::build_log(log_level, enable_logging);

    let rt = Arc::new(Runtime::new().unwrap());

    let spec = Arc::new(E::default_spec());

    rt.block_on(async {
        // get sender/receiver
        let (mut sender, mut receiver) = common::build_node_pair(
            Arc::downgrade(&rt),
            &log,
            ForkName::Bellatrix,
            spec.clone(),
            Protocol::Tcp,
            false,
            None,
        )
        .await;

        // BlocksByRange Request
        let rpc_request = Request::BlocksByRange(BlocksByRangeRequest::new(0, messages_to_send));

        // BlocksByRange Response
        let full_block = bellatrix_block_large(&common::fork_context(ForkName::Bellatrix), &spec);
        let signed_full_block = SignedBeaconBlock::from_block(full_block, Signature::empty());
        let rpc_response_bellatrix_large =
            Response::BlocksByRange(Some(Arc::new(signed_full_block)));

        // build the sender future
        let sender_future = async {
            loop {
                match sender.next_event().await {
                    NetworkEvent::PeerConnectedOutgoing(peer_id) => {
                        // Send a STATUS message
                        debug!(log, "Sending RPC");
                        sender
                            .send_request(peer_id, AppRequestId::Router, rpc_request.clone())
                            .unwrap();
                    }
                    // The request will fail because the sender will refuse to send anything > MAX_RPC_SIZE
                    NetworkEvent::RPCFailed { id, .. } => {
                        assert!(matches!(id, AppRequestId::Router));
                        return;
                    }
                    _ => {} // Ignore other behaviour events
                }
            }
        };

        // build the receiver future
        let receiver_future = async {
            loop {
                match receiver.next_event().await {
                    NetworkEvent::RequestReceived {
                        peer_id,
                        id,
                        request,
                    } => {
                        if request == rpc_request {
                            // send the response
                            warn!(log, "Receiver got request");
                            for _ in 0..messages_to_send {
                                let rpc_response = rpc_response_bellatrix_large.clone();
                                receiver.send_response(peer_id, id, rpc_response.clone());
                            }
                            // send the stream termination
                            receiver.send_response(peer_id, id, Response::BlocksByRange(None));
                        }
                    }
                    _ => {} // Ignore other events
                }
            }
        };

        tokio::select! {
            _ = sender_future => {}
            _ = receiver_future => {}
            _ = sleep(Duration::from_secs(30)) => {
                    panic!("Future timed out");
            }
        }
    })
}

// Tests that a streamed BlocksByRange RPC Message terminates when all expected chunks were received
#[test]
fn test_tcp_blocks_by_range_chunked_rpc_terminates_correctly() {
    // set up the logging. The level and enabled logging or not
    let log_level = Level::Debug;
    let enable_logging = false;

    let messages_to_send = 10;
    let extra_messages_to_send = 10;

    let log = common::build_log(log_level, enable_logging);

    let rt = Arc::new(Runtime::new().unwrap());

    let spec = Arc::new(E::default_spec());

    rt.block_on(async {
        // get sender/receiver
        let (mut sender, mut receiver) = common::build_node_pair(
            Arc::downgrade(&rt),
            &log,
            ForkName::Base,
            spec.clone(),
            Protocol::Tcp,
            false,
            None,
        )
        .await;

        // BlocksByRange Request
        let rpc_request = Request::BlocksByRange(BlocksByRangeRequest::new(0, messages_to_send));

        // BlocksByRange Response
        let empty_block = BeaconBlock::empty(&spec);
        let empty_signed = SignedBeaconBlock::from_block(empty_block, Signature::empty());
        let rpc_response = Response::BlocksByRange(Some(Arc::new(empty_signed)));

        // keep count of the number of messages received
        let mut messages_received: u64 = 0;
        // build the sender future
        let sender_future = async {
            loop {
                match sender.next_event().await {
                    NetworkEvent::PeerConnectedOutgoing(peer_id) => {
                        // Send a STATUS message
                        debug!(log, "Sending RPC");
                        sender
                            .send_request(peer_id, AppRequestId::Router, rpc_request.clone())
                            .unwrap();
                    }
                    NetworkEvent::ResponseReceived {
                        peer_id: _,
                        id: _,
                        response,
                    } =>
                    // Should receive the RPC response
                    {
                        debug!(log, "Sender received a response");
                        match response {
                            Response::BlocksByRange(Some(_)) => {
                                assert_eq!(response, rpc_response.clone());
                                messages_received += 1;
                            }
                            Response::BlocksByRange(None) => {
                                // should be exactly 10 messages, as requested
                                assert_eq!(messages_received, messages_to_send);
                            }
                            _ => panic!("Invalid RPC received"),
                        }
                    }

                    _ => {} // Ignore other behaviour events
                }
            }
        };

        // determine messages to send (PeerId, RequestId). If some, indicates we still need to send
        // messages
        let mut message_info = None;
        // the number of messages we've sent
        let mut messages_sent = 0;
        let receiver_future = async {
            loop {
                // this future either drives the sending/receiving or times out allowing messages to be
                // sent in the timeout
                match futures::future::select(
                    Box::pin(receiver.next_event()),
                    Box::pin(tokio::time::sleep(Duration::from_secs(1))),
                )
                .await
                {
                    futures::future::Either::Left((
                        NetworkEvent::RequestReceived {
                            peer_id,
                            id,
                            request,
                        },
                        _,
                    )) => {
                        if request == rpc_request {
                            // send the response
                            warn!(log, "Receiver got request");
                            message_info = Some((peer_id, id));
                        }
                    }
                    futures::future::Either::Right((_, _)) => {} // The timeout hit, send messages if required
                    _ => continue,
                }

                // if we need to send messages send them here. This will happen after a delay
                if message_info.is_some() {
                    messages_sent += 1;
                    let (peer_id, stream_id) = message_info.as_ref().unwrap();
                    receiver.send_response(*peer_id, *stream_id, rpc_response.clone());
                    debug!(log, "Sending message {}", messages_sent);
                    if messages_sent == messages_to_send + extra_messages_to_send {
                        // stop sending messages
                        return;
                    }
                }
            }
        };

        tokio::select! {
            _ = sender_future => {}
            _ = receiver_future => {}
            _ = sleep(Duration::from_secs(30)) => {
                panic!("Future timed out");
            }
        }
    })
}

// Tests an empty response to a BlocksByRange RPC Message
#[test]
#[allow(clippy::single_match)]
fn test_tcp_blocks_by_range_single_empty_rpc() {
    // set up the logging. The level and enabled logging or not
    let log_level = Level::Trace;
    let enable_logging = false;

    let log = common::build_log(log_level, enable_logging);
    let rt = Arc::new(Runtime::new().unwrap());

    let spec = Arc::new(E::default_spec());

    rt.block_on(async {
        // get sender/receiver
        let (mut sender, mut receiver) = common::build_node_pair(
            Arc::downgrade(&rt),
            &log,
            ForkName::Base,
            spec.clone(),
            Protocol::Tcp,
            false,
            None,
        )
        .await;

        // BlocksByRange Request
        let rpc_request = Request::BlocksByRange(BlocksByRangeRequest::new(0, 10));

        // BlocksByRange Response
        let empty_block = BeaconBlock::empty(&spec);
        let empty_signed = SignedBeaconBlock::from_block(empty_block, Signature::empty());
        let rpc_response = Response::BlocksByRange(Some(Arc::new(empty_signed)));

        let messages_to_send = 1;

        // keep count of the number of messages received
        let mut messages_received = 0;
        // build the sender future
        let sender_future = async {
            loop {
                match sender.next_event().await {
                    NetworkEvent::PeerConnectedOutgoing(peer_id) => {
                        // Send a STATUS message
                        debug!(log, "Sending RPC");
                        sender
                            .send_request(peer_id, AppRequestId::Router, rpc_request.clone())
                            .unwrap();
                    }
                    NetworkEvent::ResponseReceived {
                        peer_id: _,
                        id: AppRequestId::Router,
                        response,
                    } => match response {
                        Response::BlocksByRange(Some(_)) => {
                            assert_eq!(response, rpc_response.clone());
                            messages_received += 1;
                            warn!(log, "Chunk received");
                        }
                        Response::BlocksByRange(None) => {
                            // should be exactly 10 messages before terminating
                            assert_eq!(messages_received, messages_to_send);
                            // end the test
                            return;
                        }
                        _ => panic!("Invalid RPC received"),
                    },
                    _ => {} // Ignore other behaviour events
                }
            }
        };

        // build the receiver future
        let receiver_future = async {
            loop {
                match receiver.next_event().await {
                    NetworkEvent::RequestReceived {
                        peer_id,
                        id,
                        request,
                    } => {
                        if request == rpc_request {
                            // send the response
                            warn!(log, "Receiver got request");

                            for _ in 1..=messages_to_send {
                                receiver.send_response(peer_id, id, rpc_response.clone());
                            }
                            // send the stream termination
                            receiver.send_response(peer_id, id, Response::BlocksByRange(None));
                        }
                    }
                    _ => {} // Ignore other events
                }
            }
        };
        tokio::select! {
            _ = sender_future => {}
            _ = receiver_future => {}
            _ = sleep(Duration::from_secs(20)) => {
                panic!("Future timed out");
            }
        }
    })
}

// Tests a streamed, chunked BlocksByRoot RPC Message
// The size of the response is a full `BeaconBlock`
// which is greater than the Snappy frame size. Hence, this test
// serves to test the snappy framing format as well.
#[test]
#[allow(clippy::single_match)]
fn test_tcp_blocks_by_root_chunked_rpc() {
    // set up the logging. The level and enabled logging or not
    let log_level = Level::Debug;
    let enable_logging = false;

    let messages_to_send = 6;

    let log = common::build_log(log_level, enable_logging);
    let spec = Arc::new(E::default_spec());

    let rt = Arc::new(Runtime::new().unwrap());
    // get sender/receiver
    rt.block_on(async {
        let (mut sender, mut receiver) = common::build_node_pair(
            Arc::downgrade(&rt),
            &log,
            ForkName::Bellatrix,
            spec.clone(),
            Protocol::Tcp,
            false,
            None,
        )
        .await;

        // BlocksByRoot Request
        let rpc_request = Request::BlocksByRoot(BlocksByRootRequest::new(
            vec![
                Hash256::zero(),
                Hash256::zero(),
                Hash256::zero(),
                Hash256::zero(),
                Hash256::zero(),
                Hash256::zero(),
            ],
            &spec,
        ));

        // BlocksByRoot Response
        let full_block = BeaconBlock::Base(BeaconBlockBase::<E>::full(&spec));
        let signed_full_block = SignedBeaconBlock::from_block(full_block, Signature::empty());
        let rpc_response_base = Response::BlocksByRoot(Some(Arc::new(signed_full_block)));

        let full_block = BeaconBlock::Altair(BeaconBlockAltair::<E>::full(&spec));
        let signed_full_block = SignedBeaconBlock::from_block(full_block, Signature::empty());
        let rpc_response_altair = Response::BlocksByRoot(Some(Arc::new(signed_full_block)));

        let full_block = bellatrix_block_small(&common::fork_context(ForkName::Bellatrix), &spec);
        let signed_full_block = SignedBeaconBlock::from_block(full_block, Signature::empty());
        let rpc_response_bellatrix_small =
            Response::BlocksByRoot(Some(Arc::new(signed_full_block)));

        // keep count of the number of messages received
        let mut messages_received = 0;
        // build the sender future
        let sender_future = async {
            loop {
                match sender.next_event().await {
                    NetworkEvent::PeerConnectedOutgoing(peer_id) => {
                        // Send a STATUS message
                        debug!(log, "Sending RPC");
                        sender
                            .send_request(peer_id, AppRequestId::Router, rpc_request.clone())
                            .unwrap();
                    }
                    NetworkEvent::ResponseReceived {
                        peer_id: _,
                        id: AppRequestId::Router,
                        response,
                    } => match response {
                        Response::BlocksByRoot(Some(_)) => {
                            if messages_received < 2 {
                                assert_eq!(response, rpc_response_base.clone());
                            } else if messages_received < 4 {
                                assert_eq!(response, rpc_response_altair.clone());
                            } else {
                                assert_eq!(response, rpc_response_bellatrix_small.clone());
                            }
                            messages_received += 1;
                            debug!(log, "Chunk received");
                        }
                        Response::BlocksByRoot(None) => {
                            // should be exactly messages_to_send
                            assert_eq!(messages_received, messages_to_send);
                            // end the test
                            return;
                        }
                        _ => {} // Ignore other RPC messages
                    },
                    _ => {} // Ignore other behaviour events
                }
            }
        };

        // build the receiver future
        let receiver_future = async {
            loop {
                match receiver.next_event().await {
                    NetworkEvent::RequestReceived {
                        peer_id,
                        id,
                        request,
                    } => {
                        if request == rpc_request {
                            // send the response
                            debug!(log, "Receiver got request");

                            for i in 0..messages_to_send {
                                // Send equal base, altair and bellatrix blocks
                                let rpc_response = if i < 2 {
                                    rpc_response_base.clone()
                                } else if i < 4 {
                                    rpc_response_altair.clone()
                                } else {
                                    rpc_response_bellatrix_small.clone()
                                };
                                receiver.send_response(peer_id, id, rpc_response);
                                debug!(log, "Sending message");
                            }
                            // send the stream termination
                            receiver.send_response(peer_id, id, Response::BlocksByRange(None));
                            debug!(log, "Send stream term");
                        }
                    }
                    _ => {} // Ignore other events
                }
            }
        };
        tokio::select! {
            _ = sender_future => {}
            _ = receiver_future => {}
            _ = sleep(Duration::from_secs(30)) => {
                    panic!("Future timed out");
            }
        }
    })
}

// Tests a streamed, chunked BlocksByRoot RPC Message terminates when all expected reponses have been received
#[test]
fn test_tcp_blocks_by_root_chunked_rpc_terminates_correctly() {
    // set up the logging. The level and enabled logging or not
    let log_level = Level::Debug;
    let enable_logging = false;

    let messages_to_send: u64 = 10;
    let extra_messages_to_send: u64 = 10;

    let log = common::build_log(log_level, enable_logging);
    let spec = Arc::new(E::default_spec());

    let rt = Arc::new(Runtime::new().unwrap());
    // get sender/receiver
    rt.block_on(async {
        let (mut sender, mut receiver) = common::build_node_pair(
            Arc::downgrade(&rt),
            &log,
            ForkName::Base,
            spec.clone(),
            Protocol::Tcp,
            false,
            None,
        )
        .await;

        // BlocksByRoot Request
        let rpc_request = Request::BlocksByRoot(BlocksByRootRequest::new(
            vec![
                Hash256::zero(),
                Hash256::zero(),
                Hash256::zero(),
                Hash256::zero(),
                Hash256::zero(),
                Hash256::zero(),
                Hash256::zero(),
                Hash256::zero(),
                Hash256::zero(),
                Hash256::zero(),
            ],
            &spec,
        ));

        // BlocksByRoot Response
        let full_block = BeaconBlock::Base(BeaconBlockBase::<E>::full(&spec));
        let signed_full_block = SignedBeaconBlock::from_block(full_block, Signature::empty());
        let rpc_response = Response::BlocksByRoot(Some(Arc::new(signed_full_block)));

        // keep count of the number of messages received
        let mut messages_received = 0;
        // build the sender future
        let sender_future = async {
            loop {
                match sender.next_event().await {
                    NetworkEvent::PeerConnectedOutgoing(peer_id) => {
                        // Send a STATUS message
                        debug!(log, "Sending RPC");
                        sender
                            .send_request(peer_id, AppRequestId::Router, rpc_request.clone())
                            .unwrap();
                    }
                    NetworkEvent::ResponseReceived {
                        peer_id: _,
                        id: AppRequestId::Router,
                        response,
                    } => {
                        debug!(log, "Sender received a response");
                        match response {
                            Response::BlocksByRoot(Some(_)) => {
                                assert_eq!(response, rpc_response.clone());
                                messages_received += 1;
                                debug!(log, "Chunk received");
                            }
                            Response::BlocksByRoot(None) => {
                                // should be exactly messages_to_send
                                assert_eq!(messages_received, messages_to_send);
                                // end the test
                                return;
                            }
                            _ => {} // Ignore other RPC messages
                        }
                    }
                    _ => {} // Ignore other behaviour events
                }
            }
        };

        // determine messages to send (PeerId, RequestId). If some, indicates we still need to send
        // messages
        let mut message_info = None;
        // the number of messages we've sent
        let mut messages_sent = 0;
        let receiver_future = async {
            loop {
                // this future either drives the sending/receiving or times out allowing messages to be
                // sent in the timeout
                match futures::future::select(
                    Box::pin(receiver.next_event()),
                    Box::pin(tokio::time::sleep(Duration::from_secs(1))),
                )
                .await
                {
                    futures::future::Either::Left((
                        NetworkEvent::RequestReceived {
                            peer_id,
                            id,
                            request,
                        },
                        _,
                    )) => {
                        if request == rpc_request {
                            // send the response
                            warn!(log, "Receiver got request");
                            message_info = Some((peer_id, id));
                        }
                    }
                    futures::future::Either::Right((_, _)) => {} // The timeout hit, send messages if required
                    _ => continue,
                }

                // if we need to send messages send them here. This will happen after a delay
                if message_info.is_some() {
                    messages_sent += 1;
                    let (peer_id, stream_id) = message_info.as_ref().unwrap();
                    receiver.send_response(*peer_id, *stream_id, rpc_response.clone());
                    debug!(log, "Sending message {}", messages_sent);
                    if messages_sent == messages_to_send + extra_messages_to_send {
                        // stop sending messages
                        return;
                    }
                }
            }
        };

        tokio::select! {
            _ = sender_future => {}
            _ = receiver_future => {}
            _ = sleep(Duration::from_secs(30)) => {
                panic!("Future timed out");
            }
        }
    })
}

/// Establishes a pair of nodes and disconnects the pair based on the selected protocol via an RPC
/// Goodbye message.
fn goodbye_test(log_level: Level, enable_logging: bool, protocol: Protocol) {
    let log = common::build_log(log_level, enable_logging);

    let rt = Arc::new(Runtime::new().unwrap());

    let spec = Arc::new(E::default_spec());

    // get sender/receiver
    rt.block_on(async {
<<<<<<< HEAD
        let (mut sender, mut receiver) = common::build_node_pair(
            Arc::downgrade(&rt),
            &log,
            ForkName::Base,
            &spec,
            protocol,
            false,
            None,
        )
        .await;
=======
        let (mut sender, mut receiver) =
            common::build_node_pair(Arc::downgrade(&rt), &log, ForkName::Base, spec, protocol)
                .await;
>>>>>>> 5d1ff7c6

        // build the sender future
        let sender_future = async {
            loop {
                match sender.next_event().await {
                    NetworkEvent::PeerConnectedOutgoing(peer_id) => {
                        // Send a goodbye and disconnect
                        debug!(log, "Sending RPC");
                        sender.goodbye_peer(
                            &peer_id,
                            GoodbyeReason::IrrelevantNetwork,
                            ReportSource::SyncService,
                        );
                    }
                    NetworkEvent::PeerDisconnected(_) => {
                        return;
                    }
                    _ => {} // Ignore other RPC messages
                }
            }
        };

        // build the receiver future
        let receiver_future = async {
            loop {
                if let NetworkEvent::PeerDisconnected(_) = receiver.next_event().await {
                    // Should receive sent RPC request
                    return;
                }
            }
        };

        let total_future = futures::future::join(sender_future, receiver_future);

        tokio::select! {
            _ = total_future => {}
            _ = sleep(Duration::from_secs(30)) => {
                panic!("Future timed out");
            }
        }
    })
}

// Tests a Goodbye RPC message
#[test]
#[allow(clippy::single_match)]
fn tcp_test_goodbye_rpc() {
    // set up the logging. The level and enabled logging or not
    let log_level = Level::Debug;
    let enable_logging = false;
    goodbye_test(log_level, enable_logging, Protocol::Tcp);
}

// Tests a Goodbye RPC message
#[test]
#[allow(clippy::single_match)]
fn quic_test_goodbye_rpc() {
    // set up the logging. The level and enabled logging or not
    let log_level = Level::Debug;
    let enable_logging = false;
    goodbye_test(log_level, enable_logging, Protocol::Quic);
}

// Test that the receiver delays the responses during response rate-limiting.
#[test]
fn test_delayed_rpc_response() {
    let rt = Arc::new(Runtime::new().unwrap());
    let log = logging::test_logger();
    let spec = E::default_spec();

    rt.block_on(async {
        // get sender/receiver
        let (mut sender, mut receiver) = common::build_node_pair(
            Arc::downgrade(&rt),
            &log,
            ForkName::Base,
            &spec,
            Protocol::Tcp,
            false,
            // Configure a quota for STATUS responses of 1 token every 3 seconds.
            Some("status:1/3".parse().unwrap()),
        )
        .await;

        // Dummy STATUS RPC message
        let rpc_request = Request::Status(StatusMessage {
            fork_digest: [0; 4],
            finalized_root: Hash256::from_low_u64_be(0),
            finalized_epoch: Epoch::new(1),
            head_root: Hash256::from_low_u64_be(0),
            head_slot: Slot::new(1),
        });

        // Dummy STATUS RPC message
        let rpc_response = Response::Status(StatusMessage {
            fork_digest: [0; 4],
            finalized_root: Hash256::from_low_u64_be(0),
            finalized_epoch: Epoch::new(1),
            head_root: Hash256::from_low_u64_be(0),
            head_slot: Slot::new(1),
        });

        // build the sender future
        let sender_future = async {
            let mut request_id = 1;
            let mut request_sent_at = Instant::now();
            loop {
                match sender.next_event().await {
                    NetworkEvent::PeerConnectedOutgoing(peer_id) => {
                        debug!(log, "Sending RPC request"; "request_id" => request_id);
                        sender
                            .send_request(peer_id, AppRequestId::Router, rpc_request.clone())
                            .unwrap();
                        request_sent_at = Instant::now();
                    }
                    NetworkEvent::ResponseReceived {
                        peer_id,
                        id: _,
                        response,
                    } => {
                        debug!(log, "Sender received"; "request_id" => request_id);
                        assert_eq!(response, rpc_response);

                        match request_id {
                            1 => {
                                // The first response is returned instantly.
                                assert!(request_sent_at.elapsed() < Duration::from_millis(100));
                            }
                            2..=5 => {
                                // The second and subsequent responses are delayed due to the response rate-limiter on the receiver side.
                                assert!(request_sent_at.elapsed() > Duration::from_secs(3));
                                if request_id == 5 {
                                    // End the test
                                    return;
                                }
                            }
                            _ => unreachable!(),
                        }

                        request_id += 1;
                        debug!(log, "Sending RPC request"; "request_id" => request_id);
                        sender
                            .send_request(peer_id, AppRequestId::Router, rpc_request.clone())
                            .unwrap();
                        request_sent_at = Instant::now();
                    }
                    NetworkEvent::RPCFailed {
                        id: _,
                        peer_id: _,
                        error,
                    } => {
                        error!(log, "RPC Failed"; "error" => ?error);
                        panic!("Rpc failed.");
                    }
                    _ => {}
                }
            }
        };

        // build the receiver future
        let receiver_future = async {
            loop {
                if let NetworkEvent::RequestReceived {
                    peer_id,
                    id,
                    request,
                } = receiver.next_event().await
                {
                    assert_eq!(request, rpc_request);
                    debug!(log, "Receiver received request");
                    receiver.send_response(peer_id, id, rpc_response.clone());
                }
            }
        };

        tokio::select! {
            _ = sender_future => {}
            _ = receiver_future => {}
            _ = sleep(Duration::from_secs(30)) => {
                panic!("Future timed out");
            }
        }
    })
}

// Test that the receiver sends an RPC error when the request is too large.
#[test]
fn test_request_too_large() {
    let rt = Arc::new(Runtime::new().unwrap());
    let log = logging::test_logger();
    let spec = E::default_spec();

    rt.block_on(async {
        let (mut sender, mut receiver) = common::build_node_pair(
            Arc::downgrade(&rt),
            &log,
            ForkName::Base,
            &spec,
            Protocol::Tcp,
            // In this test, many RPC errors occur (which are expected). Disabling peer scoring to
            // avoid banning a peer and to ensure we can test that the receiver sends RPC errors to
            // the sender.
            true,
            None,
        )
        .await;

        // RPC requests that triggers RPC error on the receiver side.
        let max_request_blocks_count = spec.max_request_blocks(ForkName::Base) as u64;
        let max_request_blobs_count = spec.max_request_blob_sidecars / E::max_blobs_per_block() as u64;
        let mut rpc_requests = vec![
            Request::BlocksByRange(BlocksByRangeRequest::new(
                0,
                max_request_blocks_count + 1, // exceeds the max request defined in the spec.
            )),
            Request::BlobsByRange(BlobsByRangeRequest {
                start_slot: 0,
                count: max_request_blobs_count + 1, // exceeds the max request defined in the spec.
            }),
        ];
        let requests_to_be_failed = rpc_requests.len();
        let mut failed_request_ids = vec![];

        // Build the sender future
        let sender_future = async {
            let mut request_id = 1;
            loop {
                match sender.next_event().await {
                    NetworkEvent::PeerConnectedOutgoing(peer_id) => {
                        let request = rpc_requests.pop().unwrap();
                        debug!(log, "Sending RPC request"; "request_id" => request_id, "request" => ?request);
                        sender.send_request(peer_id, AppRequestId::Sync(SyncRequestId::RangeBlockAndBlobs { id: request_id }), request).unwrap();
                    }
                    NetworkEvent::ResponseReceived { id, response, .. } => {
                        debug!(log, "Received response"; "request_id" => ?id, "response" => ?response);
                        // Handle the response termination.
                        match response {
                            Response::BlocksByRange(None) | Response::BlocksByRoot(None) | Response::BlobsByRange(None) | Response::BlobsByRoot(None) => {},
                            _ => unreachable!(),
                        }
                    }
                    NetworkEvent::RPCFailed { id, peer_id, error } => {
                        debug!(log, "RPC Failed"; "error" => ?error, "request_id" => ?id);
                        // Expect `InvalidRequest` since the request requires responses greater than the number defined in the spec.
                        assert!(matches!(error, RPCError::ErrorResponse(RPCResponseErrorCode::InvalidRequest, .. )));

                        failed_request_ids.push(id);
                        if let Some(request) = rpc_requests.pop() {
                            request_id += 1;
                            debug!(log, "Sending RPC request"; "request_id" => request_id, "request" => ?request);
                            sender.send_request(peer_id, AppRequestId::Sync(SyncRequestId::RangeBlockAndBlobs { id: request_id }), request).unwrap();
                        } else {
                            assert_eq!(failed_request_ids.len(), requests_to_be_failed);
                            // End the test.
                            return
                        }
                    }
                    _ => {}
                }
            }
        };

        // Build the receiver future
        let receiver_future = async {
            loop {
                if let NetworkEvent::RequestReceived { .. } = receiver.next_event().await {
                    unreachable!();
                }
            }
        };

        tokio::select! {
            _ = sender_future => {}
            _ = receiver_future => {}
            _ = sleep(Duration::from_secs(30)) => {
                panic!("Future timed out");
            }
        }
    });
}

// Test whether a request using the same protocol as another active request on the receiver
// triggers a rate-limited error.
#[test]
fn test_active_requests() {
    let rt = Arc::new(Runtime::new().unwrap());
    let log = logging::test_logger();
    let spec = E::default_spec();

    rt.block_on(async {
        // Get sender/receiver.
        let (mut sender, mut receiver) = common::build_node_pair(
            Arc::downgrade(&rt),
            &log,
            ForkName::Base,
            &spec,
            Protocol::Tcp,
            false,
            None,
        )
        .await;

        // Dummy STATUS RPC message.
        let rpc_request = Request::Status(StatusMessage {
            fork_digest: [0; 4],
            finalized_root: Hash256::from_low_u64_be(0),
            finalized_epoch: Epoch::new(1),
            head_root: Hash256::from_low_u64_be(0),
            head_slot: Slot::new(1),
        });

        // Build the sender future.
        let sender_future = async {
            loop {
                match sender.next_event().await {
                    NetworkEvent::PeerConnectedOutgoing(peer_id) => {
                        debug!(log, "Sending RPC request");
                        // Send requests in quick succession to intentionally trigger a rate-limited error.
                        sender
                            .send_request(peer_id, AppRequestId::Router, rpc_request.clone())
                            .unwrap();
                        sender
                            .send_request(peer_id, AppRequestId::Router, rpc_request.clone())
                            .unwrap();
                    }
                    NetworkEvent::ResponseReceived { .. } => {
                        unreachable!();
                    }
                    NetworkEvent::RPCFailed {
                        id: _,
                        peer_id: _,
                        error,
                    } => {
                        debug!(log, "RPC Failed"; "error" => ?error);
                        // Verify that the sender received a rate-limited error.
                        assert!(matches!(
                            error,
                            RPCError::ErrorResponse(RPCResponseErrorCode::RateLimited, ..)
                        ));
                        // End the test.
                        return;
                    }
                    _ => {}
                }
            }
        };

        // Build the receiver future.
        let receiver_future = async {
            loop {
                if let NetworkEvent::RequestReceived { id, .. } = receiver.next_event().await {
                    debug!(log, "Receiver received request"; "request_id" => ?id);
                    // Do not send a response to intentionally trigger the RPC error.
                    continue;
                }
            }
        };

        tokio::select! {
            _ = sender_future => {}
            _ = receiver_future => {}
            _ = sleep(Duration::from_secs(30)) => {
                panic!("Future timed out");
            }
        }
    })
}<|MERGE_RESOLUTION|>--- conflicted
+++ resolved
@@ -1034,22 +1034,16 @@
 
     // get sender/receiver
     rt.block_on(async {
-<<<<<<< HEAD
         let (mut sender, mut receiver) = common::build_node_pair(
             Arc::downgrade(&rt),
             &log,
             ForkName::Base,
-            &spec,
+            spec,
             protocol,
             false,
             None,
         )
         .await;
-=======
-        let (mut sender, mut receiver) =
-            common::build_node_pair(Arc::downgrade(&rt), &log, ForkName::Base, spec, protocol)
-                .await;
->>>>>>> 5d1ff7c6
 
         // build the sender future
         let sender_future = async {
