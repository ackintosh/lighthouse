//! The Ethereum 2.0 Wire Protocol
//!
//! This protocol is a purpose built Ethereum 2.0 libp2p protocol. It's role is to facilitate
//! direct peer-to-peer communication primarily for sending/receiving chain information for
//! syncing.

use futures::future::FutureExt;
use handler::RPCHandler;
use libp2p::core::transport::PortUse;
use libp2p::swarm::{
    handler::ConnectionHandler, CloseConnection, ConnectionId, NetworkBehaviour, NotifyHandler,
    ToSwarm,
};
use libp2p::swarm::{ConnectionClosed, FromSwarm, SubstreamProtocol, THandlerInEvent};
use libp2p::PeerId;
use parking_lot::Mutex;
use rate_limiter::RPCRateLimiter as RateLimiter;
use slog::{debug, o, trace};
use std::marker::PhantomData;
use std::sync::atomic::{AtomicUsize, Ordering};
use std::sync::Arc;
use std::task::{Context, Poll};
use std::time::Duration;
use types::{EthSpec, ForkContext};

pub(crate) use handler::{HandlerErr, HandlerEvent};
pub(crate) use methods::{
    MetaData, MetaDataV1, MetaDataV2, MetaDataV3, Ping, RpcResponse, RpcSuccessResponse,
};
pub use protocol::RequestType;

use crate::rpc::active_requests_limiter::ActiveRequestsLimiter;
use crate::rpc::rate_limiter::RateLimiterItem;
pub use handler::SubstreamId;
pub use methods::{
    BlocksByRangeRequest, BlocksByRootRequest, GoodbyeReason, LightClientBootstrapRequest,
    ResponseTermination, RpcErrorResponse, StatusMessage,
};
pub use protocol::{max_rpc_size, Protocol, RPCError};

use self::config::{InboundRateLimiterConfig, OutboundRateLimiterConfig};
use self::protocol::RPCProtocol;
use self::self_limiter::SelfRateLimiter;

mod active_requests_limiter;
pub(crate) mod codec;
pub mod config;
mod handler;
pub mod methods;
mod outbound;
mod protocol;
mod rate_limiter;
mod self_limiter;

static NEXT_REQUEST_ID: AtomicUsize = AtomicUsize::new(1);

/// Composite trait for a request id.
pub trait ReqId: Send + 'static + std::fmt::Debug + Copy + Clone {}
impl<T> ReqId for T where T: Send + 'static + std::fmt::Debug + Copy + Clone {}

/// RPC events sent from Lighthouse.
#[derive(Debug, Clone)]
pub enum RPCSend<Id, E: EthSpec> {
    /// A request sent from Lighthouse.
    ///
    /// The `Id` is given by the application making the request. These
    /// go over *outbound* connections.
    Request(Id, RequestType<E>),
    /// A response sent from Lighthouse.
    ///
    /// The `SubstreamId` must correspond to the RPC-given ID of the original request received from the
    /// peer. The second parameter is a single chunk of a response. These go over *inbound*
    /// connections.
    Response(SubstreamId, RpcResponse<E>),
    /// Lighthouse has requested to terminate the connection with a goodbye message.
    Shutdown(Id, GoodbyeReason),
}

/// RPC events received from outside Lighthouse.
#[derive(Debug, Clone)]
pub enum RPCReceived<Id, E: EthSpec> {
    /// A request received from the outside.
    ///
    /// The `SubstreamId` is given by the `RPCHandler` as it identifies this request with the
    /// *inbound* substream over which it is managed.
    Request(Request<E>),
    /// A response received from the outside.
    ///
    /// The `Id` corresponds to the application given ID of the original request sent to the
    /// peer. The second parameter is a single chunk of a response. These go over *outbound*
    /// connections.
    Response(Id, RpcSuccessResponse<E>),
    /// Marks a request as completed
    EndOfStream(Id, ResponseTermination),
}

/// Rpc `Request` identifier.
#[derive(Debug, Copy, Clone, Hash, PartialEq, Eq, PartialOrd, Ord)]
pub struct RequestId(usize);

impl RequestId {
    /// Returns the next available [`RequestId`].
    pub fn next() -> Self {
        Self(NEXT_REQUEST_ID.fetch_add(1, Ordering::SeqCst))
    }

    /// Creates an _unchecked_ [`RequestId`].
    ///
    /// [`Rpc`] enforces that [`RequestId`]s are unique and not reused.
    /// This constructor does not, hence the _unchecked_.
    ///
    /// It is primarily meant for allowing manual tests.
    pub fn new_unchecked(id: usize) -> Self {
        Self(id)
    }
}

/// An Rpc Request.
#[derive(Debug, Clone)]
pub struct Request<E: EthSpec> {
    pub id: RequestId,
    pub substream_id: SubstreamId,
    pub r#type: RequestType<E>,
}

impl<E: EthSpec, Id: std::fmt::Debug> std::fmt::Display for RPCSend<Id, E> {
    fn fmt(&self, f: &mut std::fmt::Formatter<'_>) -> std::fmt::Result {
        match self {
            RPCSend::Request(id, req) => write!(f, "RPC Request(id: {:?}, {})", id, req),
            RPCSend::Response(id, res) => write!(f, "RPC Response(id: {:?}, {})", id, res),
            RPCSend::Shutdown(_id, reason) => write!(f, "Sending Goodbye: {}", reason),
        }
    }
}

/// Messages sent to the user from the RPC protocol.
#[derive(Debug)]
pub struct RPCMessage<Id, E: EthSpec> {
    /// The peer that sent the message.
    pub peer_id: PeerId,
    /// Handler managing this message.
    pub conn_id: ConnectionId,
    /// The message that was sent.
    pub message: Result<RPCReceived<Id, E>, HandlerErr<Id>>,
}

type BehaviourAction<Id, E> = ToSwarm<RPCMessage<Id, E>, RPCSend<Id, E>>;

pub struct NetworkParams {
    pub max_chunk_size: usize,
    pub ttfb_timeout: Duration,
    pub resp_timeout: Duration,
}

/// Implements the libp2p `NetworkBehaviour` trait and therefore manages network-level
/// logic.
pub struct RPC<Id: ReqId, E: EthSpec> {
    /// Rate limiter for our responses. This is shared with RPCHandlers.
    response_limiter: Option<Arc<Mutex<RateLimiter>>>,
    /// Rate limiter for our own requests.
    outbound_request_limiter: Option<SelfRateLimiter<Id, E>>,
    /// Limiter for inbound requests, which restricts more than two requests from running
    /// simultaneously on the same protocol per peer.
    active_inbound_requests_limiter: ActiveRequestsLimiter,
    /// Queue of events to be processed.
    events: Vec<BehaviourAction<Id, E>>,
    fork_context: Arc<ForkContext>,
    enable_light_client_server: bool,
    /// Slog logger for RPC behaviour.
    log: slog::Logger,
    /// Networking constant values
    network_params: NetworkParams,
    /// A sequential counter indicating when data gets modified.
    seq_number: u64,
}

impl<Id: ReqId, E: EthSpec> RPC<Id, E> {
    pub fn new(
        fork_context: Arc<ForkContext>,
        enable_light_client_server: bool,
        inbound_rate_limiter_config: Option<InboundRateLimiterConfig>,
        outbound_rate_limiter_config: Option<OutboundRateLimiterConfig>,
        log: slog::Logger,
        network_params: NetworkParams,
        seq_number: u64,
    ) -> Self {
        let log = log.new(o!("service" => "libp2p_rpc"));

        let response_limiter = inbound_rate_limiter_config.clone().map(|config| {
            debug!(log, "Using response rate limiting params"; "config" => ?config);
            Arc::new(Mutex::new(
                RateLimiter::new_with_config(config.0)
                    .expect("Inbound limiter configuration parameters are valid"),
            ))
        });

        let outbound_request_limiter = outbound_rate_limiter_config.map(|config| {
            SelfRateLimiter::new(config, log.clone()).expect("Configuration parameters are valid")
        });

        RPC {
            response_limiter,
            outbound_request_limiter,
            active_inbound_requests_limiter: ActiveRequestsLimiter::new(),
            events: Vec::new(),
            fork_context,
            enable_light_client_server,
            log,
            network_params,
            seq_number,
        }
    }

    /// Sends an RPC response.
    ///
    /// The peer must be connected for this to succeed.
    pub fn send_response(
        &mut self,
        peer_id: PeerId,
        id: (ConnectionId, SubstreamId),
        _request_id: RequestId,
        event: RpcResponse<E>,
    ) {
        self.active_inbound_requests_limiter
            .remove_request(peer_id, &id.0, &id.1);
        self.events.push(ToSwarm::NotifyHandler {
            peer_id,
            handler: NotifyHandler::One(id.0),
            event: RPCSend::Response(id.1, event),
        });
    }

    /// Submits an RPC request.
    ///
    /// The peer must be connected for this to succeed.
<<<<<<< HEAD
    pub fn send_request(&mut self, peer_id: PeerId, request_id: Id, req: OutboundRequest<E>) {
        let event = if let Some(self_limiter) = self.outbound_request_limiter.as_mut() {
=======
    pub fn send_request(&mut self, peer_id: PeerId, request_id: Id, req: RequestType<E>) {
        let event = if let Some(self_limiter) = self.self_limiter.as_mut() {
>>>>>>> dd08ebb2
            match self_limiter.allows(peer_id, request_id, req) {
                Ok(event) => event,
                Err(_e) => {
                    // Request is logged and queued internally in the self rate limiter.
                    return;
                }
            }
        } else {
            ToSwarm::NotifyHandler {
                peer_id,
                handler: NotifyHandler::Any,
                event: RPCSend::Request(request_id, req),
            }
        };

        self.events.push(event);
    }

    /// Lighthouse wishes to disconnect from this peer by sending a Goodbye message. This
    /// gracefully terminates the RPC behaviour with a goodbye message.
    pub fn shutdown(&mut self, peer_id: PeerId, id: Id, reason: GoodbyeReason) {
        self.events.push(ToSwarm::NotifyHandler {
            peer_id,
            handler: NotifyHandler::Any,
            event: RPCSend::Shutdown(id, reason),
        });
    }

    pub fn update_seq_number(&mut self, seq_number: u64) {
        self.seq_number = seq_number
    }

    /// Send a Ping request to the destination `PeerId` via `ConnectionId`.
    pub fn ping(&mut self, peer_id: PeerId, id: Id) {
        let ping = Ping {
            data: self.seq_number,
        };
        trace!(self.log, "Sending Ping"; "peer_id" => %peer_id);
        self.send_request(peer_id, id, RequestType::Ping(ping));
    }

    fn is_request_size_too_large(&self, request: &InboundRequest<E>) -> bool {
        match request.protocol() {
            Protocol::Status
            | Protocol::Goodbye
            | Protocol::Ping
            | Protocol::MetaData
            | Protocol::LightClientBootstrap
            | Protocol::LightClientOptimisticUpdate
            | Protocol::LightClientFinalityUpdate
            // The RuntimeVariable ssz list ensures that we don't get more requests than the max specified in the config.
            | Protocol::BlocksByRoot
            | Protocol::BlobsByRoot
            | Protocol::DataColumnsByRoot => false,
            Protocol::BlocksByRange => request.max_responses() > self.fork_context.spec.max_request_blocks(self.fork_context.current_fork()) as u64,
            Protocol::BlobsByRange => request.max_responses() > self.fork_context.spec.max_request_blob_sidecars,
            Protocol::DataColumnsByRange => request.max_responses() > self.fork_context.spec.max_request_data_column_sidecars,
        }
    }
}

impl<Id, E> NetworkBehaviour for RPC<Id, E>
where
    E: EthSpec,
    Id: ReqId,
{
    type ConnectionHandler = RPCHandler<Id, E>;
    type ToSwarm = RPCMessage<Id, E>;

    fn handle_established_inbound_connection(
        &mut self,
        connection_id: ConnectionId,
        peer_id: PeerId,
        _local_addr: &libp2p::Multiaddr,
        _remote_addr: &libp2p::Multiaddr,
    ) -> Result<libp2p::swarm::THandler<Self>, libp2p::swarm::ConnectionDenied> {
        let protocol = SubstreamProtocol::new(
            RPCProtocol {
                fork_context: self.fork_context.clone(),
                max_rpc_size: max_rpc_size(&self.fork_context, self.network_params.max_chunk_size),
                enable_light_client_server: self.enable_light_client_server,
                phantom: PhantomData,
                ttfb_timeout: self.network_params.ttfb_timeout,
            },
            (),
        );
        let log = self
            .log
            .new(slog::o!("peer_id" => peer_id.to_string(), "connection_id" => connection_id.to_string()));
        let handler = RPCHandler::new(
            protocol,
            self.fork_context.clone(),
            &log,
            self.network_params.resp_timeout,
            self.response_limiter
                .as_ref()
                .map(|response_limiter| (peer_id, response_limiter.clone())),
        );

        Ok(handler)
    }

    fn handle_established_outbound_connection(
        &mut self,
        connection_id: ConnectionId,
        peer_id: PeerId,
        _addr: &libp2p::Multiaddr,
        _role_override: libp2p::core::Endpoint,
        _port_use: PortUse,
    ) -> Result<libp2p::swarm::THandler<Self>, libp2p::swarm::ConnectionDenied> {
        let protocol = SubstreamProtocol::new(
            RPCProtocol {
                fork_context: self.fork_context.clone(),
                max_rpc_size: max_rpc_size(&self.fork_context, self.network_params.max_chunk_size),
                enable_light_client_server: self.enable_light_client_server,
                phantom: PhantomData,
                ttfb_timeout: self.network_params.ttfb_timeout,
            },
            (),
        );

        let log = self
            .log
            .new(slog::o!("peer_id" => peer_id.to_string(), "connection_id" => connection_id.to_string()));

        let handler = RPCHandler::new(
            protocol,
            self.fork_context.clone(),
            &log,
            self.network_params.resp_timeout,
            self.response_limiter
                .as_ref()
                .map(|response_limiter| (peer_id, response_limiter.clone())),
        );

        Ok(handler)
    }

    fn on_swarm_event(&mut self, event: FromSwarm) {
        // NOTE: FromSwarm is a non exhaustive enum so updates should be based on release notes more
        // than compiler feedback
        // The self rate limiter holds on to requests and attempts to process them within our rate
        // limits. If a peer disconnects whilst we are self-rate limiting, we want to terminate any
        // pending requests and return an error response to the application.

        if let FromSwarm::ConnectionClosed(ConnectionClosed {
            peer_id,
            remaining_established,
            connection_id,
            ..
        }) = event
        {
            // If there are still connections remaining, do nothing.
            if remaining_established > 0 {
                return;
            }
            // Get a list of pending requests from the self rate limiter
            if let Some(limiter) = self.outbound_request_limiter.as_mut() {
                for (id, proto) in limiter.peer_disconnected(peer_id) {
                    let error_msg = ToSwarm::GenerateEvent(RPCMessage {
                        peer_id,
                        conn_id: connection_id,
                        message: Err(HandlerErr::Outbound {
                            id,
                            proto,
                            error: RPCError::Disconnected,
                        }),
                    });
                    self.events.push(error_msg);
                }
            }

            // Replace the pending Requests to the disconnected peer
            // with reports of failed requests.
            self.events.iter_mut().for_each(|event| match &event {
                ToSwarm::NotifyHandler {
                    peer_id: p,
                    event: RPCSend::Request(request_id, req),
                    ..
                } if *p == peer_id => {
                    *event = ToSwarm::GenerateEvent(RPCMessage {
                        peer_id,
                        conn_id: connection_id,
                        message: Err(HandlerErr::Outbound {
                            id: *request_id,
                            proto: req.versioned_protocol().protocol(),
                            error: RPCError::Disconnected,
                        }),
                    });
                }
                _ => {}
            });
        }
    }

    fn on_connection_handler_event(
        &mut self,
        peer_id: PeerId,
        conn_id: ConnectionId,
        event: <Self::ConnectionHandler as ConnectionHandler>::ToBehaviour,
    ) {
        match event {
<<<<<<< HEAD
            HandlerEvent::Ok(RPCReceived::Request(id, req)) => {
                if !self.active_inbound_requests_limiter.allows(
                    peer_id,
                    req.versioned_protocol().protocol(),
                    &conn_id,
                    &id,
                ) {
                    // There is already an active request with the same protocol. Send an error code to the peer.
                    debug!(self.log, "There is an active request with the same protocol"; "peer_id" => peer_id.to_string(), "request" => %req, "protocol" => %req.versioned_protocol().protocol());
                    self.send_response(
                        peer_id,
                        (conn_id, id),
                        RPCCodedResponse::Error(
                            RPCResponseErrorCode::RateLimited,
                            "Rate limited. There is an active request with the same protocol"
                                .into(),
                        ),
=======
            HandlerEvent::Ok(RPCReceived::Request(Request {
                id,
                substream_id,
                r#type,
            })) => {
                if let Some(limiter) = self.limiter.as_mut() {
                    // check if the request is conformant to the quota
                    match limiter.allows(&peer_id, &r#type) {
                        Err(RateLimitedErr::TooLarge) => {
                            // we set the batch sizes, so this is a coding/config err for most protocols
                            let protocol = r#type.versioned_protocol().protocol();
                            if matches!(
                                protocol,
                                Protocol::BlocksByRange
                                    | Protocol::BlobsByRange
                                    | Protocol::DataColumnsByRange
                                    | Protocol::BlocksByRoot
                                    | Protocol::BlobsByRoot
                                    | Protocol::DataColumnsByRoot
                            ) {
                                debug!(self.log, "Request too large to process"; "request" => %r#type, "protocol" => %protocol);
                            } else {
                                // Other protocols shouldn't be sending large messages, we should flag the peer kind
                                crit!(self.log, "Request size too large to ever be processed"; "protocol" => %protocol);
                            }
                            // send an error code to the peer.
                            // the handler upon receiving the error code will send it back to the behaviour
                            self.send_response(
                                peer_id,
                                (conn_id, substream_id),
                                id,
                                RpcResponse::Error(
                                    RpcErrorResponse::RateLimited,
                                    "Rate limited. Request too large".into(),
                                ),
                            );
                            return;
                        }
                        Err(RateLimitedErr::TooSoon(wait_time)) => {
                            debug!(self.log, "Request exceeds the rate limit";
                        "request" => %r#type, "peer_id" => %peer_id, "wait_time_ms" => wait_time.as_millis());
                            // send an error code to the peer.
                            // the handler upon receiving the error code will send it back to the behaviour
                            self.send_response(
                                peer_id,
                                (conn_id, substream_id),
                                id,
                                RpcResponse::Error(
                                    RpcErrorResponse::RateLimited,
                                    format!("Wait {:?}", wait_time).into(),
                                ),
                            );
                            return;
                        }
                        // No rate limiting, continue.
                        Ok(()) => {}
                    }
                }

                // If we received a Ping, we queue a Pong response.
                if let RequestType::Ping(_) = r#type {
                    trace!(self.log, "Received Ping, queueing Pong";"connection_id" => %conn_id, "peer_id" => %peer_id);
                    self.send_response(
                        peer_id,
                        (conn_id, substream_id),
                        id,
                        RpcResponse::Success(RpcSuccessResponse::Pong(Ping {
                            data: self.seq_number,
                        })),
>>>>>>> dd08ebb2
                    );
                    return;
                }

<<<<<<< HEAD
                if self.is_request_size_too_large(&req) {
                    // The request requires responses greater than the number defined in the spec.
                    debug!(self.log, "Request too large to process"; "request" => %req, "protocol" => %req.versioned_protocol().protocol());
                    // Send an error code to the peer.
                    // The handler upon receiving the error code will send it back to the behaviour
                    self.send_response(
                        peer_id,
                        (conn_id, id),
                        RPCCodedResponse::Error(
                            RPCResponseErrorCode::InvalidRequest,
                            "The request requires responses greater than the number defined in the spec.".into(),
                        ),
                    );
                } else {
                    // If we received a Ping, we queue a Pong response.
                    if let InboundRequest::Ping(_) = req {
                        trace!(self.log, "Received Ping, queueing Pong";"connection_id" => %conn_id, "peer_id" => %peer_id);
                        self.send_response(
                            peer_id,
                            (conn_id, id),
                            RPCCodedResponse::Success(RPCResponse::Pong(Ping {
                                data: self.seq_number,
                            })),
                        );
                    }

                    // Send the event to the user
                    self.events.push(ToSwarm::GenerateEvent(RPCMessage {
                        peer_id,
                        conn_id,
                        message: Ok(RPCReceived::Request(id, req)),
                    }));
                }
=======
                self.events.push(ToSwarm::GenerateEvent(RPCMessage {
                    peer_id,
                    conn_id,
                    message: Ok(RPCReceived::Request(Request {
                        id,
                        substream_id,
                        r#type,
                    })),
                }));
>>>>>>> dd08ebb2
            }
            HandlerEvent::Ok(rpc) => {
                self.events.push(ToSwarm::GenerateEvent(RPCMessage {
                    peer_id,
                    conn_id,
                    message: Ok(rpc),
                }));
            }
            HandlerEvent::Err(err) => {
                self.events.push(ToSwarm::GenerateEvent(RPCMessage {
                    peer_id,
                    conn_id,
                    message: Err(err),
                }));
            }
            HandlerEvent::Close(_) => {
                // Handle the close event here.
                self.active_inbound_requests_limiter.remove_peer(&peer_id);
                self.events.push(ToSwarm::CloseConnection {
                    peer_id,
                    connection: CloseConnection::All,
                });
            }
        }
    }

    fn poll(&mut self, cx: &mut Context) -> Poll<ToSwarm<Self::ToSwarm, THandlerInEvent<Self>>> {
        // let the rate limiter prune.
        if let Some(response_limiter) = self.response_limiter.as_ref() {
            let _ = response_limiter.lock().poll_unpin(cx);
        }

        if let Some(self_limiter) = self.outbound_request_limiter.as_mut() {
            if let Poll::Ready(event) = self_limiter.poll_ready(cx) {
                self.events.push(event)
            }
        }

        if !self.events.is_empty() {
            return Poll::Ready(self.events.remove(0));
        }

        Poll::Pending
    }
}

impl<Id, E> slog::KV for RPCMessage<Id, E>
where
    E: EthSpec,
    Id: ReqId,
{
    fn serialize(
        &self,
        _record: &slog::Record,
        serializer: &mut dyn slog::Serializer,
    ) -> slog::Result {
        serializer.emit_arguments("peer_id", &format_args!("{}", self.peer_id))?;
        match &self.message {
            Ok(received) => {
                let (msg_kind, protocol) = match received {
                    RPCReceived::Request(Request { r#type, .. }) => {
                        ("request", r#type.versioned_protocol().protocol())
                    }
                    RPCReceived::Response(_, res) => ("response", res.protocol()),
                    RPCReceived::EndOfStream(_, end) => (
                        "end_of_stream",
                        match end {
                            ResponseTermination::BlocksByRange => Protocol::BlocksByRange,
                            ResponseTermination::BlocksByRoot => Protocol::BlocksByRoot,
                            ResponseTermination::BlobsByRange => Protocol::BlobsByRange,
                            ResponseTermination::BlobsByRoot => Protocol::BlobsByRoot,
                            ResponseTermination::DataColumnsByRoot => Protocol::DataColumnsByRoot,
                            ResponseTermination::DataColumnsByRange => Protocol::DataColumnsByRange,
                        },
                    ),
                };
                serializer.emit_str("msg_kind", msg_kind)?;
                serializer.emit_arguments("protocol", &format_args!("{}", protocol))?;
            }
            Err(error) => {
                let (msg_kind, protocol) = match &error {
                    HandlerErr::Inbound { proto, .. } => ("inbound_err", *proto),
                    HandlerErr::Outbound { proto, .. } => ("outbound_err", *proto),
                };
                serializer.emit_str("msg_kind", msg_kind)?;
                serializer.emit_arguments("protocol", &format_args!("{}", protocol))?;
            }
        };

        slog::Result::Ok(())
    }
}<|MERGE_RESOLUTION|>--- conflicted
+++ resolved
@@ -233,13 +233,8 @@
     /// Submits an RPC request.
     ///
     /// The peer must be connected for this to succeed.
-<<<<<<< HEAD
-    pub fn send_request(&mut self, peer_id: PeerId, request_id: Id, req: OutboundRequest<E>) {
+    pub fn send_request(&mut self, peer_id: PeerId, request_id: Id, req: RequestType<E>) {
         let event = if let Some(self_limiter) = self.outbound_request_limiter.as_mut() {
-=======
-    pub fn send_request(&mut self, peer_id: PeerId, request_id: Id, req: RequestType<E>) {
-        let event = if let Some(self_limiter) = self.self_limiter.as_mut() {
->>>>>>> dd08ebb2
             match self_limiter.allows(peer_id, request_id, req) {
                 Ok(event) => event,
                 Err(_e) => {
@@ -442,144 +437,70 @@
         event: <Self::ConnectionHandler as ConnectionHandler>::ToBehaviour,
     ) {
         match event {
-<<<<<<< HEAD
-            HandlerEvent::Ok(RPCReceived::Request(id, req)) => {
-                if !self.active_inbound_requests_limiter.allows(
-                    peer_id,
-                    req.versioned_protocol().protocol(),
-                    &conn_id,
-                    &id,
-                ) {
-                    // There is already an active request with the same protocol. Send an error code to the peer.
-                    debug!(self.log, "There is an active request with the same protocol"; "peer_id" => peer_id.to_string(), "request" => %req, "protocol" => %req.versioned_protocol().protocol());
-                    self.send_response(
-                        peer_id,
-                        (conn_id, id),
-                        RPCCodedResponse::Error(
-                            RPCResponseErrorCode::RateLimited,
-                            "Rate limited. There is an active request with the same protocol"
-                                .into(),
-                        ),
-=======
             HandlerEvent::Ok(RPCReceived::Request(Request {
                 id,
                 substream_id,
                 r#type,
             })) => {
-                if let Some(limiter) = self.limiter.as_mut() {
-                    // check if the request is conformant to the quota
-                    match limiter.allows(&peer_id, &r#type) {
-                        Err(RateLimitedErr::TooLarge) => {
-                            // we set the batch sizes, so this is a coding/config err for most protocols
-                            let protocol = r#type.versioned_protocol().protocol();
-                            if matches!(
-                                protocol,
-                                Protocol::BlocksByRange
-                                    | Protocol::BlobsByRange
-                                    | Protocol::DataColumnsByRange
-                                    | Protocol::BlocksByRoot
-                                    | Protocol::BlobsByRoot
-                                    | Protocol::DataColumnsByRoot
-                            ) {
-                                debug!(self.log, "Request too large to process"; "request" => %r#type, "protocol" => %protocol);
-                            } else {
-                                // Other protocols shouldn't be sending large messages, we should flag the peer kind
-                                crit!(self.log, "Request size too large to ever be processed"; "protocol" => %protocol);
-                            }
-                            // send an error code to the peer.
-                            // the handler upon receiving the error code will send it back to the behaviour
-                            self.send_response(
-                                peer_id,
-                                (conn_id, substream_id),
-                                id,
-                                RpcResponse::Error(
-                                    RpcErrorResponse::RateLimited,
-                                    "Rate limited. Request too large".into(),
-                                ),
-                            );
-                            return;
-                        }
-                        Err(RateLimitedErr::TooSoon(wait_time)) => {
-                            debug!(self.log, "Request exceeds the rate limit";
-                        "request" => %r#type, "peer_id" => %peer_id, "wait_time_ms" => wait_time.as_millis());
-                            // send an error code to the peer.
-                            // the handler upon receiving the error code will send it back to the behaviour
-                            self.send_response(
-                                peer_id,
-                                (conn_id, substream_id),
-                                id,
-                                RpcResponse::Error(
-                                    RpcErrorResponse::RateLimited,
-                                    format!("Wait {:?}", wait_time).into(),
-                                ),
-                            );
-                            return;
-                        }
-                        // No rate limiting, continue.
-                        Ok(()) => {}
-                    }
-                }
-
-                // If we received a Ping, we queue a Pong response.
-                if let RequestType::Ping(_) = r#type {
-                    trace!(self.log, "Received Ping, queueing Pong";"connection_id" => %conn_id, "peer_id" => %peer_id);
+                if !self.active_inbound_requests_limiter.allows(
+                    peer_id,
+                    r#type.versioned_protocol().protocol(),
+                    &conn_id,
+                    &id,
+                ) {
+                    // There is already an active request with the same protocol. Send an error code to the peer.
+                    debug!(self.log, "There is an active request with the same protocol"; "peer_id" => peer_id.to_string(), "request" => %r#type, "protocol" => %r#type.versioned_protocol().protocol());
                     self.send_response(
                         peer_id,
                         (conn_id, substream_id),
                         id,
-                        RpcResponse::Success(RpcSuccessResponse::Pong(Ping {
-                            data: self.seq_number,
-                        })),
->>>>>>> dd08ebb2
+                        RpcResponse::Error(
+                            RpcErrorResponse::RateLimited,
+                            "Rate limited. There is an active request with the same protocol"
+                                .into(),
+                        ),
                     );
                     return;
                 }
 
-<<<<<<< HEAD
-                if self.is_request_size_too_large(&req) {
+                if self.is_request_size_too_large(&r#type) {
                     // The request requires responses greater than the number defined in the spec.
-                    debug!(self.log, "Request too large to process"; "request" => %req, "protocol" => %req.versioned_protocol().protocol());
+                    debug!(self.log, "Request too large to process"; "request" => %r#type, "protocol" => %r#type.versioned_protocol().protocol());
                     // Send an error code to the peer.
                     // The handler upon receiving the error code will send it back to the behaviour
                     self.send_response(
                         peer_id,
-                        (conn_id, id),
-                        RPCCodedResponse::Error(
-                            RPCResponseErrorCode::InvalidRequest,
+                        (conn_id, substream_id),
+                        id,
+                        RpcResponse::Error(
+                            RpcErrorResponse::InvalidRequest,
                             "The request requires responses greater than the number defined in the spec.".into(),
                         ),
                     );
                 } else {
                     // If we received a Ping, we queue a Pong response.
-                    if let InboundRequest::Ping(_) = req {
+                    if let RequestType::Ping(_) = r#type {
                         trace!(self.log, "Received Ping, queueing Pong";"connection_id" => %conn_id, "peer_id" => %peer_id);
                         self.send_response(
                             peer_id,
-                            (conn_id, id),
-                            RPCCodedResponse::Success(RPCResponse::Pong(Ping {
+                            (conn_id, substream_id),
+                            id,
+                            RpcResponse::Success(RpcSuccessResponse::Pong(Ping {
                                 data: self.seq_number,
                             })),
                         );
                     }
 
-                    // Send the event to the user
                     self.events.push(ToSwarm::GenerateEvent(RPCMessage {
                         peer_id,
                         conn_id,
-                        message: Ok(RPCReceived::Request(id, req)),
+                        message: Ok(RPCReceived::Request(Request {
+                            id,
+                            substream_id,
+                            r#type,
+                        })),
                     }));
                 }
-=======
-                self.events.push(ToSwarm::GenerateEvent(RPCMessage {
-                    peer_id,
-                    conn_id,
-                    message: Ok(RPCReceived::Request(Request {
-                        id,
-                        substream_id,
-                        r#type,
-                    })),
-                }));
->>>>>>> dd08ebb2
             }
             HandlerEvent::Ok(rpc) => {
                 self.events.push(ToSwarm::GenerateEvent(RPCMessage {
