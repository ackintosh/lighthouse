//! Provides `SignedBeaconBlock` verification logic.
//!
//! Specifically, it provides the following:
//!
//! - Verification for gossip blocks (i.e., should we gossip some block from the network).
//! - Verification for normal blocks (e.g., some block received on the RPC during a parent lookup).
//! - Verification for chain segments (e.g., some chain of blocks received on the RPC during a
//!    sync).
//!
//! The primary source of complexity here is that we wish to avoid doing duplicate work as a block
//! moves through the verification process. For example, if some block is verified for gossip, we
//! do not wish to re-verify the block proposal signature or re-hash the block. Or, if we've
//! verified the signatures of a block during a chain segment import, we do not wish to verify each
//! signature individually again.
//!
//! The incremental processing steps (e.g., signatures verified but not the state transition) is
//! represented as a sequence of wrapper-types around the block. There is a linear progression of
//! types, starting at a `SignedBeaconBlock` and finishing with a `Fully VerifiedBlock` (see
//! diagram below).
//!
//! ```ignore
//!           START
//!             |
//!             ▼
//!     SignedBeaconBlock
//!             |
//!             |---------------
//!             |              |
//!             |              ▼
//!             |      GossipVerifiedBlock
//!             |              |
//!             |---------------
//!             |
//!             ▼
//!    SignatureVerifiedBlock
//!             |
//!             ▼
//!    ExecutionPendingBlock
//!             |
//!           await
//!             |
//!             ▼
//!            END
//!
//! ```

// Ignore this lint for `BlockSlashInfo` which is of comparable size to the non-error types it is
// returned alongside.
#![allow(clippy::result_large_err)]

use crate::blob_verification::{GossipBlobError, GossipVerifiedBlob};
use crate::block_verification_types::{
    AsBlock, BlockContentsError, BlockImportData, GossipVerifiedBlockContents, RpcBlock,
};
use crate::data_availability_checker::{AvailabilityCheckError, MaybeAvailableBlock};
use crate::eth1_finalization_cache::Eth1FinalizationData;
use crate::execution_payload::{
    is_optimistic_candidate_block, validate_execution_payload_for_gossip, validate_merge_block,
    AllowOptimisticImport, NotifyExecutionLayer, PayloadNotifier,
};
use crate::observed_block_producers::SeenBlock;
use crate::snapshot_cache::PreProcessingSnapshot;
use crate::validator_monitor::HISTORIC_EPOCHS as VALIDATOR_MONITOR_HISTORIC_EPOCHS;
use crate::validator_pubkey_cache::ValidatorPubkeyCache;
use crate::{
    beacon_chain::{
        BeaconForkChoice, ForkChoiceError, BLOCK_PROCESSING_CACHE_LOCK_TIMEOUT,
        VALIDATOR_PUBKEY_CACHE_LOCK_TIMEOUT,
    },
    metrics, BeaconChain, BeaconChainError, BeaconChainTypes,
};
use derivative::Derivative;
use eth2::types::{EventKind, SignedBlockContents};
use execution_layer::PayloadStatus;
pub use fork_choice::{AttestationFromBlock, PayloadVerificationStatus};
use parking_lot::RwLockReadGuard;
use proto_array::Block as ProtoBlock;
use safe_arith::ArithError;
use slog::{debug, error, warn, Logger};
use slot_clock::SlotClock;
use ssz::Encode;
use ssz_derive::{Decode, Encode};
use ssz_types::VariableList;
use state_processing::per_block_processing::{errors::IntoWithIndex, is_merge_transition_block};
use state_processing::{
    block_signature_verifier::{BlockSignatureVerifier, Error as BlockSignatureVerifierError},
    per_block_processing, per_slot_processing,
    state_advance::partial_state_advance,
    BlockProcessingError, BlockSignatureStrategy, ConsensusContext, SlotProcessingError,
    StateProcessingStrategy, VerifyBlockRoot,
};
use std::borrow::Cow;
use std::fmt::Debug;
use std::fs;
use std::io::Write;
use std::sync::Arc;
use std::time::Duration;
use store::{Error as DBError, HotStateSummary, KeyValueStore, SignedBlobSidecarList, StoreOp};
use task_executor::JoinHandle;
use tree_hash::TreeHash;
use types::ExecPayload;
use types::{
    BeaconBlockRef, BeaconState, BeaconStateError, ChainSpec, CloneConfig, Epoch, EthSpec,
    ExecutionBlockHash, Hash256, InconsistentFork, PublicKey, PublicKeyBytes, RelativeEpoch,
    SignedBeaconBlock, SignedBeaconBlockHeader, Slot,
};

pub const POS_PANDA_BANNER: &str = r#"
    ,,,         ,,,                                               ,,,         ,,,
  ;"   ^;     ;'   ",                                           ;"   ^;     ;'   ",
  ;    s$$$$$$$s     ;                                          ;    s$$$$$$$s     ;
  ,  ss$$$$$$$$$$s  ,'  ooooooooo.    .oooooo.   .oooooo..o     ,  ss$$$$$$$$$$s  ,'
  ;s$$$$$$$$$$$$$$$     `888   `Y88. d8P'  `Y8b d8P'    `Y8     ;s$$$$$$$$$$$$$$$
  $$$$$$$$$$$$$$$$$$     888   .d88'888      888Y88bo.          $$$$$$$$$$$$$$$$$$
 $$$$P""Y$$$Y""W$$$$$    888ooo88P' 888      888 `"Y8888o.     $$$$P""Y$$$Y""W$$$$$
 $$$$  p"LFG"q  $$$$$    888        888      888     `"Y88b    $$$$  p"LFG"q  $$$$$
 $$$$  .$$$$$.  $$$$     888        `88b    d88'oo     .d8P    $$$$  .$$$$$.  $$$$
  $$DcaU$$$$$$$$$$      o888o        `Y8bood8P' 8""88888P'      $$DcaU$$$$$$$$$$
    "Y$$$"*"$$$Y"                                                 "Y$$$"*"$$$Y"
        "$b.$$"                                                       "$b.$$"

       .o.                   .   o8o                         .                 .o8
      .888.                .o8   `"'                       .o8                "888
     .8"888.     .ooooo. .o888oooooo oooo    ooo .oooo.  .o888oo .ooooo.  .oooo888
    .8' `888.   d88' `"Y8  888  `888  `88.  .8' `P  )88b   888  d88' `88bd88' `888
   .88ooo8888.  888        888   888   `88..8'   .oP"888   888  888ooo888888   888
  .8'     `888. 888   .o8  888 . 888    `888'   d8(  888   888 .888    .o888   888
 o88o     o8888o`Y8bod8P'  "888"o888o    `8'    `Y888""8o  "888"`Y8bod8P'`Y8bod88P"

"#;

/// Maximum block slot number. Block with slots bigger than this constant will NOT be processed.
const MAXIMUM_BLOCK_SLOT_NUMBER: u64 = 4_294_967_296; // 2^32

/// If true, everytime a block is processed the pre-state, post-state and block are written to SSZ
/// files in the temp directory.
///
/// Only useful for testing.
const WRITE_BLOCK_PROCESSING_SSZ: bool = cfg!(feature = "write_ssz_files");

/// Returned when a block was not verified. A block is not verified for two reasons:
///
/// - The block is malformed/invalid (indicated by all results other than `BeaconChainError`.
/// - We encountered an error whilst trying to verify the block (a `BeaconChainError`).
#[derive(Debug)]
pub enum BlockError<T: EthSpec> {
    /// The parent block was unknown.
    ///
    /// ## Peer scoring
    ///
    /// It's unclear if this block is valid, but it cannot be processed without already knowing
    /// its parent.
    ParentUnknown(RpcBlock<T>),
    /// The block slot is greater than the present slot.
    ///
    /// ## Peer scoring
    ///
    /// Assuming the local clock is correct, the peer has sent an invalid message.
    FutureSlot {
        present_slot: Slot,
        block_slot: Slot,
    },
    /// The block state_root does not match the generated state.
    ///
    /// ## Peer scoring
    ///
    /// The peer has incompatible state transition logic and is faulty.
    StateRootMismatch { block: Hash256, local: Hash256 },
    /// The block was a genesis block, these blocks cannot be re-imported.
    GenesisBlock,
    /// The slot is finalized, no need to import.
    ///
    /// ## Peer scoring
    ///
    /// It's unclear if this block is valid, but this block is for a finalized slot and is
    /// therefore useless to us.
    WouldRevertFinalizedSlot {
        block_slot: Slot,
        finalized_slot: Slot,
    },
    /// The block conflicts with finalization, no need to propagate.
    ///
    /// ## Peer scoring
    ///
    /// It's unclear if this block is valid, but it conflicts with finality and shouldn't be
    /// imported.
    NotFinalizedDescendant { block_parent_root: Hash256 },
    /// Block is already known, no need to re-import.
    ///
    /// ## Peer scoring
    ///
    /// The block is valid and we have already imported a block with this hash.
    BlockIsAlreadyKnown,
    /// The block slot exceeds the MAXIMUM_BLOCK_SLOT_NUMBER.
    ///
    /// ## Peer scoring
    ///
    /// We set a very, very high maximum slot number and this block exceeds it. There's no good
    /// reason to be sending these blocks, they're from future slots.
    ///
    /// The block is invalid and the peer is faulty.
    BlockSlotLimitReached,
    /// The `BeaconBlock` has a `proposer_index` that does not match the index we computed locally.
    ///
    /// ## Peer scoring
    ///
    /// The block is invalid and the peer is faulty.
    IncorrectBlockProposer { block: u64, local_shuffling: u64 },
    /// The proposal signature in invalid.
    ///
    /// ## Peer scoring
    ///
    /// The block is invalid and the peer is faulty.
    ProposalSignatureInvalid,
    /// The `block.proposal_index` is not known.
    ///
    /// ## Peer scoring
    ///
    /// The block is invalid and the peer is faulty.
    UnknownValidator(u64),
    /// A signature in the block is invalid (exactly which is unknown).
    ///
    /// ## Peer scoring
    ///
    /// The block is invalid and the peer is faulty.
    InvalidSignature,
    /// The provided block is not from a later slot than its parent.
    ///
    /// ## Peer scoring
    ///
    /// The block is invalid and the peer is faulty.
    BlockIsNotLaterThanParent { block_slot: Slot, parent_slot: Slot },
    /// At least one block in the chain segment did not have it's parent root set to the root of
    /// the prior block.
    ///
    /// ## Peer scoring
    ///
    /// The chain of blocks is invalid and the peer is faulty.
    NonLinearParentRoots,
    /// The slots of the blocks in the chain segment were not strictly increasing. I.e., a child
    /// had lower slot than a parent.
    ///
    /// ## Peer scoring
    ///
    /// The chain of blocks is invalid and the peer is faulty.
    NonLinearSlots,
    /// The block failed the specification's `per_block_processing` function, it is invalid.
    ///
    /// ## Peer scoring
    ///
    /// The block is invalid and the peer is faulty.
    PerBlockProcessingError(BlockProcessingError),
    /// There was an error whilst processing the block. It is not necessarily invalid.
    ///
    /// ## Peer scoring
    ///
    /// We were unable to process this block due to an internal error. It's unclear if the block is
    /// valid.
    BeaconChainError(BeaconChainError),
    /// There was an error whilst verifying weak subjectivity. This block conflicts with the
    /// configured weak subjectivity checkpoint and was not imported.
    ///
    /// ## Peer scoring
    ///
    /// The block is invalid and the peer is faulty.
    WeakSubjectivityConflict,
    /// The block has the wrong structure for the fork at `block.slot`.
    ///
    /// ## Peer scoring
    ///
    /// The block is invalid and the peer is faulty.
    InconsistentFork(InconsistentFork),
    /// There was an error while validating the ExecutionPayload
    ///
    /// ## Peer scoring
    ///
    /// See `ExecutionPayloadError` for scoring information
    ExecutionPayloadError(ExecutionPayloadError),
    /// The block references an parent block which has an execution payload which was found to be
    /// invalid.
    ///
    /// ## Peer scoring
    ///
    /// The peer sent us an invalid block, we must penalise harshly.
    /// If it's actually our fault (e.g. our execution node database is corrupt) we have bigger
    /// problems to worry about than losing peers, and we're doing the network a favour by
    /// disconnecting.
    ParentExecutionPayloadInvalid { parent_root: Hash256 },
    /// The block is a slashable equivocation from the proposer.
    ///
    /// ## Peer scoring
    ///
    /// Honest peers shouldn't forward more than 1 equivocating block from the same proposer, so
    /// we penalise them with a mid-tolerance error.
    Slashable,
    /// The block and blob together failed validation.
    ///
    /// ## Peer scoring
    ///
    /// This error implies that the block satisfied all block validity conditions except consistency
    /// with the corresponding blob that we received over gossip/rpc. This is because availability
    /// checks are always done after all other checks are completed.
    /// This implies that either:
    /// 1. The block proposer is faulty
    /// 2. We received the blob over rpc and it is invalid (inconsistent w.r.t the block).
    /// 3. It is an internal error
    /// For all these cases, we cannot penalize the peer that gave us the block.
    /// TODO: We may need to penalize the peer that gave us a potentially invalid rpc blob.
    /// https://github.com/sigp/lighthouse/issues/4546
    AvailabilityCheck(AvailabilityCheckError),
}

impl<T: EthSpec> From<AvailabilityCheckError> for BlockError<T> {
    fn from(e: AvailabilityCheckError) -> Self {
        Self::AvailabilityCheck(e)
    }
}

/// Returned when block validation failed due to some issue verifying
/// the execution payload.
#[derive(Debug)]
pub enum ExecutionPayloadError {
    /// There's no eth1 connection (mandatory after merge)
    ///
    /// ## Peer scoring
    ///
    /// As this is our fault, do not penalize the peer
    NoExecutionConnection,
    /// Error occurred during engine_executePayload
    ///
    /// ## Peer scoring
    ///
    /// Some issue with our configuration, do not penalize peer
    RequestFailed(execution_layer::Error),
    /// The execution engine returned INVALID for the payload
    ///
    /// ## Peer scoring
    ///
    /// The block is invalid and the peer is faulty
    RejectedByExecutionEngine { status: PayloadStatus },
    /// The execution payload timestamp does not match the slot
    ///
    /// ## Peer scoring
    ///
    /// The block is invalid and the peer is faulty
    InvalidPayloadTimestamp { expected: u64, found: u64 },
    /// The execution payload references an execution block that cannot trigger the merge.
    ///
    /// ## Peer scoring
    ///
    /// The block is invalid and the peer sent us a block that passes gossip propagation conditions,
    /// but is invalid upon further verification.
    InvalidTerminalPoWBlock { parent_hash: ExecutionBlockHash },
    /// The `TERMINAL_BLOCK_HASH` is set, but the block has not reached the
    /// `TERMINAL_BLOCK_HASH_ACTIVATION_EPOCH`.
    ///
    /// ## Peer scoring
    ///
    /// The block is invalid and the peer sent us a block that passes gossip propagation conditions,
    /// but is invalid upon further verification.
    InvalidActivationEpoch {
        activation_epoch: Epoch,
        epoch: Epoch,
    },
    /// The `TERMINAL_BLOCK_HASH` is set, but does not match the value specified by the block.
    ///
    /// ## Peer scoring
    ///
    /// The block is invalid and the peer sent us a block that passes gossip propagation conditions,
    /// but is invalid upon further verification.
    InvalidTerminalBlockHash {
        terminal_block_hash: ExecutionBlockHash,
        payload_parent_hash: ExecutionBlockHash,
    },
    /// The execution node is syncing but we fail the conditions for optimistic sync
    ///
    /// ## Peer scoring
    ///
    /// The peer is not necessarily invalid.
    UnverifiedNonOptimisticCandidate,
}

impl ExecutionPayloadError {
    pub fn penalize_peer(&self) -> bool {
        // This match statement should never have a default case so that we are
        // always forced to consider here whether or not to penalize a peer when
        // we add a new error condition.
        match self {
            // The peer has nothing to do with this error, do not penalize them.
            ExecutionPayloadError::NoExecutionConnection => false,
            // The peer has nothing to do with this error, do not penalize them.
            ExecutionPayloadError::RequestFailed(_) => false,
            // An honest optimistic node may propagate blocks which are rejected by an EE, do not
            // penalize them.
            ExecutionPayloadError::RejectedByExecutionEngine { .. } => false,
            // This is a trivial gossip validation condition, there is no reason for an honest peer
            // to propagate a block with an invalid payload time stamp.
            ExecutionPayloadError::InvalidPayloadTimestamp { .. } => true,
            // An honest optimistic node may propagate blocks with an invalid terminal PoW block, we
            // should not penalized them.
            ExecutionPayloadError::InvalidTerminalPoWBlock { .. } => false,
            // This condition is checked *after* gossip propagation, therefore penalizing gossip
            // peers for this block would be unfair. There may be an argument to penalize RPC
            // blocks, since even an optimistic node shouldn't verify this block. We will remove the
            // penalties for all block imports to keep things simple.
            ExecutionPayloadError::InvalidActivationEpoch { .. } => false,
            // As per `Self::InvalidActivationEpoch`.
            ExecutionPayloadError::InvalidTerminalBlockHash { .. } => false,
            // Do not penalize the peer since it's not their fault that *we're* optimistic.
            ExecutionPayloadError::UnverifiedNonOptimisticCandidate => false,
        }
    }
}

impl From<execution_layer::Error> for ExecutionPayloadError {
    fn from(e: execution_layer::Error) -> Self {
        ExecutionPayloadError::RequestFailed(e)
    }
}

impl<T: EthSpec> From<ExecutionPayloadError> for BlockError<T> {
    fn from(e: ExecutionPayloadError) -> Self {
        BlockError::ExecutionPayloadError(e)
    }
}

impl<T: EthSpec> From<InconsistentFork> for BlockError<T> {
    fn from(e: InconsistentFork) -> Self {
        BlockError::InconsistentFork(e)
    }
}

impl<T: EthSpec> std::fmt::Display for BlockError<T> {
    fn fmt(&self, f: &mut std::fmt::Formatter<'_>) -> std::fmt::Result {
        match self {
            BlockError::ParentUnknown(block) => {
                write!(f, "ParentUnknown(parent_root:{})", block.parent_root())
            }
            other => write!(f, "{:?}", other),
        }
    }
}

impl<T: EthSpec> From<BlockSignatureVerifierError> for BlockError<T> {
    fn from(e: BlockSignatureVerifierError) -> Self {
        match e {
            // Make a special distinction for `IncorrectBlockProposer` since it indicates an
            // invalid block, not an internal error.
            BlockSignatureVerifierError::IncorrectBlockProposer {
                block,
                local_shuffling,
            } => BlockError::IncorrectBlockProposer {
                block,
                local_shuffling,
            },
            e => BlockError::BeaconChainError(BeaconChainError::BlockSignatureVerifierError(e)),
        }
    }
}

impl<T: EthSpec> From<BeaconChainError> for BlockError<T> {
    fn from(e: BeaconChainError) -> Self {
        BlockError::BeaconChainError(e)
    }
}

impl<T: EthSpec> From<BeaconStateError> for BlockError<T> {
    fn from(e: BeaconStateError) -> Self {
        BlockError::BeaconChainError(BeaconChainError::BeaconStateError(e))
    }
}

impl<T: EthSpec> From<SlotProcessingError> for BlockError<T> {
    fn from(e: SlotProcessingError) -> Self {
        BlockError::BeaconChainError(BeaconChainError::SlotProcessingError(e))
    }
}

impl<T: EthSpec> From<DBError> for BlockError<T> {
    fn from(e: DBError) -> Self {
        BlockError::BeaconChainError(BeaconChainError::DBError(e))
    }
}

impl<T: EthSpec> From<ArithError> for BlockError<T> {
    fn from(e: ArithError) -> Self {
        BlockError::BeaconChainError(BeaconChainError::ArithError(e))
    }
}

/// Stores information about verifying a payload against an execution engine.
#[derive(Debug, PartialEq, Clone, Encode, Decode)]
pub struct PayloadVerificationOutcome {
    pub payload_verification_status: PayloadVerificationStatus,
    pub is_valid_merge_transition_block: bool,
}

/// Information about invalid blocks which might still be slashable despite being invalid.
#[allow(clippy::enum_variant_names)]
pub enum BlockSlashInfo<TErr> {
    /// The block is invalid, but its proposer signature wasn't checked.
    SignatureNotChecked(SignedBeaconBlockHeader, TErr),
    /// The block's proposer signature is invalid, so it will never be slashable.
    SignatureInvalid(TErr),
    /// The signature is valid but the attestation is invalid in some other way.
    SignatureValid(SignedBeaconBlockHeader, TErr),
}

impl<E: EthSpec> BlockSlashInfo<BlockError<E>> {
    pub fn from_early_error(header: SignedBeaconBlockHeader, e: BlockError<E>) -> Self {
        match e {
            BlockError::ProposalSignatureInvalid => BlockSlashInfo::SignatureInvalid(e),
            // `InvalidSignature` could indicate any signature in the block, so we want
            // to recheck the proposer signature alone.
            _ => BlockSlashInfo::SignatureNotChecked(header, e),
        }
    }
}

/// Process invalid blocks to see if they are suitable for the slasher.
///
/// If no slasher is configured, this is a no-op.
fn process_block_slash_info<T: BeaconChainTypes>(
    chain: &BeaconChain<T>,
    slash_info: BlockSlashInfo<BlockError<T::EthSpec>>,
) -> BlockError<T::EthSpec> {
    if let Some(slasher) = chain.slasher.as_ref() {
        let (verified_header, error) = match slash_info {
            BlockSlashInfo::SignatureNotChecked(header, e) => {
                if verify_header_signature(chain, &header).is_ok() {
                    (header, e)
                } else {
                    return e;
                }
            }
            BlockSlashInfo::SignatureInvalid(e) => return e,
            BlockSlashInfo::SignatureValid(header, e) => (header, e),
        };

        slasher.accept_block_header(verified_header);
        error
    } else {
        match slash_info {
            BlockSlashInfo::SignatureNotChecked(_, e)
            | BlockSlashInfo::SignatureInvalid(e)
            | BlockSlashInfo::SignatureValid(_, e) => e,
        }
    }
}

/// Verify all signatures (except deposit signatures) on all blocks in the `chain_segment`. If all
/// signatures are valid, the `chain_segment` is mapped to a `Vec<SignatureVerifiedBlock>` that can
/// later be transformed into a `ExecutionPendingBlock` without re-checking the signatures. If any
/// signature in the block is invalid, an `Err` is returned (it is not possible to known _which_
/// signature was invalid).
///
/// ## Errors
///
/// The given `chain_segment` must contain only blocks from the same epoch, otherwise an error
/// will be returned.
pub fn signature_verify_chain_segment<T: BeaconChainTypes>(
    mut chain_segment: Vec<(Hash256, RpcBlock<T::EthSpec>)>,
    chain: &BeaconChain<T>,
) -> Result<Vec<SignatureVerifiedBlock<T>>, BlockError<T::EthSpec>> {
    if chain_segment.is_empty() {
        return Ok(vec![]);
    }

    let (first_root, first_block) = chain_segment.remove(0);
    let (mut parent, first_block) = load_parent(first_root, first_block, chain)?;
    let slot = first_block.slot();
    chain_segment.insert(0, (first_root, first_block));

    let highest_slot = chain_segment
        .last()
        .map(|(_, block)| block.slot())
        .unwrap_or_else(|| slot);

    let state = cheap_state_advance_to_obtain_committees::<_, BlockError<T::EthSpec>>(
        &mut parent.pre_state,
        parent.beacon_state_root,
        highest_slot,
        &chain.spec,
    )?;

    let pubkey_cache = get_validator_pubkey_cache(chain)?;
    let mut signature_verifier = get_signature_verifier(&state, &pubkey_cache, &chain.spec);

    let mut signature_verified_blocks = Vec::with_capacity(chain_segment.len());

    for (block_root, block) in &chain_segment {
        let mut consensus_context =
            ConsensusContext::new(block.slot()).set_current_block_root(*block_root);

        signature_verifier.include_all_signatures(block.as_block(), &mut consensus_context)?;

        let maybe_available_block = chain
            .data_availability_checker
            .check_rpc_block_availability(block.clone())?;

        // Save the block and its consensus context. The context will have had its proposer index
        // and attesting indices filled in, which can be used to accelerate later block processing.
        signature_verified_blocks.push(SignatureVerifiedBlock {
            block: maybe_available_block,
            block_root: *block_root,
            parent: None,
            consensus_context,
        });
    }

    if signature_verifier.verify().is_err() {
        return Err(BlockError::InvalidSignature);
    }

    drop(pubkey_cache);

    if let Some(signature_verified_block) = signature_verified_blocks.first_mut() {
        signature_verified_block.parent = Some(parent);
    }

    Ok(signature_verified_blocks)
}

/// A wrapper around a `SignedBeaconBlock` that indicates it has been approved for re-gossiping on
/// the p2p network.
#[derive(Derivative)]
#[derivative(Debug(bound = "T: BeaconChainTypes"))]
pub struct GossipVerifiedBlock<T: BeaconChainTypes> {
    pub block: Arc<SignedBeaconBlock<T::EthSpec>>,
    pub block_root: Hash256,
    parent: Option<PreProcessingSnapshot<T::EthSpec>>,
    consensus_context: ConsensusContext<T::EthSpec>,
}

/// A wrapper around a `SignedBeaconBlock` that indicates that all signatures (except the deposit
/// signatures) have been verified.
pub struct SignatureVerifiedBlock<T: BeaconChainTypes> {
    block: MaybeAvailableBlock<T::EthSpec>,
    block_root: Hash256,
    parent: Option<PreProcessingSnapshot<T::EthSpec>>,
    consensus_context: ConsensusContext<T::EthSpec>,
}

/// Used to await the result of executing payload with a remote EE.
type PayloadVerificationHandle<E> =
    JoinHandle<Option<Result<PayloadVerificationOutcome, BlockError<E>>>>;

/// A wrapper around a `SignedBeaconBlock` that indicates that this block is fully verified and
/// ready to import into the `BeaconChain`. The validation includes:
///
/// - Parent is known
/// - Signatures
/// - State root check
/// - Per block processing
/// - Blobs sidecar has been validated if present
///
/// Note: a `ExecutionPendingBlock` is not _forever_ valid to be imported, it may later become invalid
/// due to finality or some other event. A `ExecutionPendingBlock` should be imported into the
/// `BeaconChain` immediately after it is instantiated.
pub struct ExecutionPendingBlock<T: BeaconChainTypes> {
    pub block: MaybeAvailableBlock<T::EthSpec>,
    pub import_data: BlockImportData<T::EthSpec>,
    pub payload_verification_handle: PayloadVerificationHandle<T::EthSpec>,
}

pub trait IntoGossipVerifiedBlockContents<T: BeaconChainTypes>: Sized {
    fn into_gossip_verified_block(
        self,
        chain: &BeaconChain<T>,
    ) -> Result<GossipVerifiedBlockContents<T>, BlockContentsError<T::EthSpec>>;
    fn inner_block(&self) -> &SignedBeaconBlock<T::EthSpec>;
    fn inner_blobs(&self) -> Option<SignedBlobSidecarList<T::EthSpec>>;
}

impl<T: BeaconChainTypes> IntoGossipVerifiedBlockContents<T> for GossipVerifiedBlockContents<T> {
    fn into_gossip_verified_block(
        self,
        _chain: &BeaconChain<T>,
    ) -> Result<GossipVerifiedBlockContents<T>, BlockContentsError<T::EthSpec>> {
        Ok(self)
    }
    fn inner_block(&self) -> &SignedBeaconBlock<T::EthSpec> {
        self.0.block.as_block()
    }
    fn inner_blobs(&self) -> Option<SignedBlobSidecarList<T::EthSpec>> {
        self.1.as_ref().map(|blobs| {
            VariableList::from(
                blobs
                    .into_iter()
                    .map(GossipVerifiedBlob::signed_blob)
                    .collect::<Vec<_>>(),
            )
        })
    }
}

impl<T: BeaconChainTypes> IntoGossipVerifiedBlockContents<T> for SignedBlockContents<T::EthSpec> {
    fn into_gossip_verified_block(
        self,
        chain: &BeaconChain<T>,
    ) -> Result<GossipVerifiedBlockContents<T>, BlockContentsError<T::EthSpec>> {
        let (block, blobs) = self.deconstruct();
        let gossip_verified_block = GossipVerifiedBlock::new(Arc::new(block), chain)?;
        let gossip_verified_blobs = blobs
            .map(|blobs| {
                Ok::<_, GossipBlobError<T::EthSpec>>(VariableList::from(
                    blobs
                        .into_iter()
                        .map(|blob| GossipVerifiedBlob::new(blob, chain))
                        .collect::<Result<Vec<_>, GossipBlobError<T::EthSpec>>>()?,
                ))
            })
            .transpose()?;
        Ok((gossip_verified_block, gossip_verified_blobs))
    }

    fn inner_block(&self) -> &SignedBeaconBlock<T::EthSpec> {
        self.signed_block()
    }

    fn inner_blobs(&self) -> Option<SignedBlobSidecarList<T::EthSpec>> {
        self.blobs_cloned()
    }
}

/// Implemented on types that can be converted into a `ExecutionPendingBlock`.
///
/// Used to allow functions to accept blocks at various stages of verification.
pub trait IntoExecutionPendingBlock<T: BeaconChainTypes>: Sized {
    fn into_execution_pending_block(
        self,
        block_root: Hash256,
        chain: &Arc<BeaconChain<T>>,
        notify_execution_layer: NotifyExecutionLayer,
    ) -> Result<ExecutionPendingBlock<T>, BlockError<T::EthSpec>> {
        self.into_execution_pending_block_slashable(block_root, chain, notify_execution_layer)
            .map(|execution_pending| {
                // Supply valid block to slasher.
                if let Some(slasher) = chain.slasher.as_ref() {
                    slasher.accept_block_header(execution_pending.block.signed_block_header());
                }
                execution_pending
            })
            .map_err(|slash_info| process_block_slash_info(chain, slash_info))
    }

    /// Convert the block to fully-verified form while producing data to aid checking slashability.
    fn into_execution_pending_block_slashable(
        self,
        block_root: Hash256,
        chain: &Arc<BeaconChain<T>>,
        notify_execution_layer: NotifyExecutionLayer,
    ) -> Result<ExecutionPendingBlock<T>, BlockSlashInfo<BlockError<T::EthSpec>>>;

    fn block(&self) -> &SignedBeaconBlock<T::EthSpec>;
}

impl<T: BeaconChainTypes> GossipVerifiedBlock<T> {
    /// Instantiates `Self`, a wrapper that indicates the given `block` is safe to be re-gossiped
    /// on the p2p network.
    ///
    /// Returns an error if the block is invalid, or if the block was unable to be verified.
    pub fn new(
        block: Arc<SignedBeaconBlock<T::EthSpec>>,
        chain: &BeaconChain<T>,
    ) -> Result<Self, BlockError<T::EthSpec>> {
        // If the block is valid for gossip we don't supply it to the slasher here because
        // we assume it will be transformed into a fully verified block. We *do* need to supply
        // it to the slasher if an error occurs, because that's the end of this block's journey,
        // and it could be a repeat proposal (a likely cause for slashing!).
        let header = block.signed_block_header();
        Self::new_without_slasher_checks(block, chain).map_err(|e| {
            process_block_slash_info(chain, BlockSlashInfo::from_early_error(header, e))
        })
    }

    /// As for new, but doesn't pass the block to the slasher.
    fn new_without_slasher_checks(
        block: Arc<SignedBeaconBlock<T::EthSpec>>,
        chain: &BeaconChain<T>,
    ) -> Result<Self, BlockError<T::EthSpec>> {
        // Ensure the block is the correct structure for the fork at `block.slot()`.
        block
            .fork_name(&chain.spec)
            .map_err(BlockError::InconsistentFork)?;

        // Do not gossip or process blocks from future slots.
        let present_slot_with_tolerance = chain
            .slot_clock
            .now_with_future_tolerance(chain.spec.maximum_gossip_clock_disparity())
            .ok_or(BeaconChainError::UnableToReadSlot)?;
        if block.slot() > present_slot_with_tolerance {
            return Err(BlockError::FutureSlot {
                present_slot: present_slot_with_tolerance,
                block_slot: block.slot(),
            });
        }

        let block_root = get_block_root(&block);

        // Disallow blocks that conflict with the anchor (weak subjectivity checkpoint), if any.
        check_block_against_anchor_slot(block.message(), chain)?;

        // Do not gossip a block from a finalized slot.
        check_block_against_finalized_slot(block.message(), block_root, chain)?;

        // Check if the block is already known. We know it is post-finalization, so it is
        // sufficient to check the fork choice.
        //
        // In normal operation this isn't necessary, however it is useful immediately after a
        // reboot if the `observed_block_producers` cache is empty. In that case, without this
        // check, we will load the parent and state from disk only to find out later that we
        // already know this block.
        let fork_choice_read_lock = chain.canonical_head.fork_choice_read_lock();
        if fork_choice_read_lock.contains_block(&block_root) {
            return Err(BlockError::BlockIsAlreadyKnown);
        }

        // Do not process a block that doesn't descend from the finalized root.
        //
        // We check this *before* we load the parent so that we can return a more detailed error.
<<<<<<< HEAD
        let block = check_block_is_finalized_checkpoint_or_descendant(
            chain,
            &chain.canonical_head.fork_choice_read_lock(),
            block,
        )?;
=======
        check_block_is_finalized_checkpoint_or_descendant(chain, &fork_choice_read_lock, &block)?;
        drop(fork_choice_read_lock);
>>>>>>> 441fc169

        let block_epoch = block.slot().epoch(T::EthSpec::slots_per_epoch());
        let (parent_block, block) = verify_parent_block_is_known(chain, block)?;

        // Track the number of skip slots between the block and its parent.
        metrics::set_gauge(
            &metrics::GOSSIP_BEACON_BLOCK_SKIPPED_SLOTS,
            block
                .slot()
                .as_u64()
                .saturating_sub(1)
                .saturating_sub(parent_block.slot.into()) as i64,
        );

        // Paranoid check to prevent propagation of blocks that don't form a legitimate chain.
        //
        // This is not in the spec, but @protolambda tells me that the majority of other clients are
        // already doing it. For reference:
        //
        // https://github.com/ethereum/eth2.0-specs/pull/2196
        if parent_block.slot >= block.slot() {
            return Err(BlockError::BlockIsNotLaterThanParent {
                block_slot: block.slot(),
                parent_slot: parent_block.slot,
            });
        }

        let proposer_shuffling_decision_block =
            if parent_block.slot.epoch(T::EthSpec::slots_per_epoch()) == block_epoch {
                parent_block
                    .next_epoch_shuffling_id
                    .shuffling_decision_block
            } else {
                parent_block.root
            };

        // We assign to a variable instead of using `if let Some` directly to ensure we drop the
        // write lock before trying to acquire it again in the `else` clause.
        let proposer_opt = chain
            .beacon_proposer_cache
            .lock()
            .get_slot::<T::EthSpec>(proposer_shuffling_decision_block, block.slot());
        let (expected_proposer, fork, parent, block) = if let Some(proposer) = proposer_opt {
            // The proposer index was cached and we can return it without needing to load the
            // parent.
            (proposer.index, proposer.fork, None, block)
        } else {
            // The proposer index was *not* cached and we must load the parent in order to determine
            // the proposer index.
            let (mut parent, block) = load_parent(block_root, block, chain)?;

            debug!(
                chain.log,
                "Proposer shuffling cache miss";
                "parent_root" => ?parent.beacon_block_root,
                "parent_slot" => parent.beacon_block.slot(),
                "block_root" => ?block_root,
                "block_slot" => block.slot(),
            );

            // The state produced is only valid for determining proposer/attester shuffling indices.
            let state = cheap_state_advance_to_obtain_committees::<_, BlockError<T::EthSpec>>(
                &mut parent.pre_state,
                parent.beacon_state_root,
                block.slot(),
                &chain.spec,
            )?;

            let proposers = state.get_beacon_proposer_indices(&chain.spec)?;
            let proposer_index = *proposers
                .get(block.slot().as_usize() % T::EthSpec::slots_per_epoch() as usize)
                .ok_or_else(|| BeaconChainError::NoProposerForSlot(block.slot()))?;

            // Prime the proposer shuffling cache with the newly-learned value.
            chain.beacon_proposer_cache.lock().insert(
                block_epoch,
                proposer_shuffling_decision_block,
                proposers,
                state.fork(),
            )?;

            (proposer_index, state.fork(), Some(parent), block)
        };

        let signature_is_valid = {
            let pubkey_cache = get_validator_pubkey_cache(chain)?;
            let pubkey = pubkey_cache
                .get(block.message().proposer_index() as usize)
                .ok_or_else(|| BlockError::UnknownValidator(block.message().proposer_index()))?;
            block.verify_signature(
                Some(block_root),
                pubkey,
                &fork,
                chain.genesis_validators_root,
                &chain.spec,
            )
        };

        if !signature_is_valid {
            return Err(BlockError::ProposalSignatureInvalid);
        }

        // Now the signature is valid, store the proposal so we don't accept another from this
        // validator and slot.
        //
        // It's important to double-check that the proposer still hasn't been observed so we don't
        // have a race-condition when verifying two blocks simultaneously.
        match chain
            .observed_block_producers
            .write()
            .observe_proposal(block_root, block.message())
            .map_err(|e| BlockError::BeaconChainError(e.into()))?
        {
            SeenBlock::Slashable => {
                return Err(BlockError::Slashable);
            }
            SeenBlock::Duplicate => return Err(BlockError::BlockIsAlreadyKnown),
            SeenBlock::UniqueNonSlashable => {}
        };

        if block.message().proposer_index() != expected_proposer as u64 {
            return Err(BlockError::IncorrectBlockProposer {
                block: block.message().proposer_index(),
                local_shuffling: expected_proposer as u64,
            });
        }

        // Validate the block's execution_payload (if any).
        validate_execution_payload_for_gossip(&parent_block, block.message(), chain)?;

        // Having checked the proposer index and the block root we can cache them.
        let consensus_context = ConsensusContext::new(block.slot())
            .set_current_block_root(block_root)
            .set_proposer_index(block.as_block().message().proposer_index());

        Ok(Self {
            block,
            block_root,
            parent,
            consensus_context,
        })
    }

    pub fn block_root(&self) -> Hash256 {
        self.block_root
    }
}

impl<T: BeaconChainTypes> IntoExecutionPendingBlock<T> for GossipVerifiedBlock<T> {
    /// Completes verification of the wrapped `block`.
    fn into_execution_pending_block_slashable(
        self,
        block_root: Hash256,
        chain: &Arc<BeaconChain<T>>,
        notify_execution_layer: NotifyExecutionLayer,
    ) -> Result<ExecutionPendingBlock<T>, BlockSlashInfo<BlockError<T::EthSpec>>> {
        let execution_pending =
            SignatureVerifiedBlock::from_gossip_verified_block_check_slashable(self, chain)?;
        execution_pending.into_execution_pending_block_slashable(
            block_root,
            chain,
            notify_execution_layer,
        )
    }

    fn block(&self) -> &SignedBeaconBlock<T::EthSpec> {
        self.block.as_block()
    }
}

impl<T: BeaconChainTypes> SignatureVerifiedBlock<T> {
    /// Instantiates `Self`, a wrapper that indicates that all signatures (except the deposit
    /// signatures) are valid  (i.e., signed by the correct public keys).
    ///
    /// Returns an error if the block is invalid, or if the block was unable to be verified.
    pub fn new(
        block: MaybeAvailableBlock<T::EthSpec>,
        block_root: Hash256,
        chain: &BeaconChain<T>,
    ) -> Result<Self, BlockError<T::EthSpec>> {
        // Ensure the block is the correct structure for the fork at `block.slot()`.
        block
            .as_block()
            .fork_name(&chain.spec)
            .map_err(BlockError::InconsistentFork)?;

        // Check the anchor slot before loading the parent, to avoid spurious lookups.
        check_block_against_anchor_slot(block.message(), chain)?;

        let (mut parent, block) = load_parent(block_root, block, chain)?;

        let state = cheap_state_advance_to_obtain_committees::<_, BlockError<T::EthSpec>>(
            &mut parent.pre_state,
            parent.beacon_state_root,
            block.slot(),
            &chain.spec,
        )?;

        let pubkey_cache = get_validator_pubkey_cache(chain)?;

        let mut signature_verifier = get_signature_verifier(&state, &pubkey_cache, &chain.spec);

        let mut consensus_context =
            ConsensusContext::new(block.slot()).set_current_block_root(block_root);

        signature_verifier.include_all_signatures(block.as_block(), &mut consensus_context)?;

        if signature_verifier.verify().is_ok() {
            Ok(Self {
                consensus_context,
                block,
                block_root,
                parent: Some(parent),
            })
        } else {
            Err(BlockError::InvalidSignature)
        }
    }

    /// As for `new` above but producing `BlockSlashInfo`.
    pub fn check_slashable(
        block: MaybeAvailableBlock<T::EthSpec>,
        block_root: Hash256,
        chain: &BeaconChain<T>,
    ) -> Result<Self, BlockSlashInfo<BlockError<T::EthSpec>>> {
        let header = block.signed_block_header();
        Self::new(block, block_root, chain).map_err(|e| BlockSlashInfo::from_early_error(header, e))
    }

    /// Finishes signature verification on the provided `GossipVerifedBlock`. Does not re-verify
    /// the proposer signature.
    pub fn from_gossip_verified_block(
        from: GossipVerifiedBlock<T>,
        chain: &BeaconChain<T>,
    ) -> Result<Self, BlockError<T::EthSpec>> {
        let (mut parent, block) = if let Some(parent) = from.parent {
            (parent, from.block)
        } else {
            load_parent(from.block_root, from.block, chain)?
        };

        let state = cheap_state_advance_to_obtain_committees::<_, BlockError<T::EthSpec>>(
            &mut parent.pre_state,
            parent.beacon_state_root,
            block.slot(),
            &chain.spec,
        )?;

        let pubkey_cache = get_validator_pubkey_cache(chain)?;

        let mut signature_verifier = get_signature_verifier(&state, &pubkey_cache, &chain.spec);

        // Gossip verification has already checked the proposer index. Use it to check the RANDAO
        // signature.
        let mut consensus_context = from.consensus_context;
        signature_verifier
            .include_all_signatures_except_proposal(block.as_ref(), &mut consensus_context)?;

        if signature_verifier.verify().is_ok() {
            Ok(Self {
                block: MaybeAvailableBlock::AvailabilityPending(block),
                block_root: from.block_root,
                parent: Some(parent),
                consensus_context,
            })
        } else {
            Err(BlockError::InvalidSignature)
        }
    }

    /// Same as `from_gossip_verified_block` but producing slashing-relevant data as well.
    pub fn from_gossip_verified_block_check_slashable(
        from: GossipVerifiedBlock<T>,
        chain: &BeaconChain<T>,
    ) -> Result<Self, BlockSlashInfo<BlockError<T::EthSpec>>> {
        let header = from.block.signed_block_header();
        Self::from_gossip_verified_block(from, chain)
            .map_err(|e| BlockSlashInfo::from_early_error(header, e))
    }

    pub fn block_root(&self) -> Hash256 {
        self.block_root
    }
}

impl<T: BeaconChainTypes> IntoExecutionPendingBlock<T> for SignatureVerifiedBlock<T> {
    /// Completes verification of the wrapped `block`.
    fn into_execution_pending_block_slashable(
        self,
        block_root: Hash256,
        chain: &Arc<BeaconChain<T>>,
        notify_execution_layer: NotifyExecutionLayer,
    ) -> Result<ExecutionPendingBlock<T>, BlockSlashInfo<BlockError<T::EthSpec>>> {
        let header = self.block.signed_block_header();
        let (parent, block) = if let Some(parent) = self.parent {
            (parent, self.block)
        } else {
            load_parent(self.block_root, self.block, chain)
                .map_err(|e| BlockSlashInfo::SignatureValid(header.clone(), e))?
        };

        ExecutionPendingBlock::from_signature_verified_components(
            block,
            block_root,
            parent,
            self.consensus_context,
            chain,
            notify_execution_layer,
        )
        .map_err(|e| BlockSlashInfo::SignatureValid(header, e))
    }

    fn block(&self) -> &SignedBeaconBlock<T::EthSpec> {
        self.block.as_block()
    }
}

impl<T: BeaconChainTypes> IntoExecutionPendingBlock<T> for Arc<SignedBeaconBlock<T::EthSpec>> {
    /// Verifies the `SignedBeaconBlock` by first transforming it into a `SignatureVerifiedBlock`
    /// and then using that implementation of `IntoExecutionPendingBlock` to complete verification.
    fn into_execution_pending_block_slashable(
        self,
        block_root: Hash256,
        chain: &Arc<BeaconChain<T>>,
        notify_execution_layer: NotifyExecutionLayer,
    ) -> Result<ExecutionPendingBlock<T>, BlockSlashInfo<BlockError<T::EthSpec>>> {
        // Perform an early check to prevent wasting time on irrelevant blocks.
        let block_root = check_block_relevancy(&self, block_root, chain)
            .map_err(|e| BlockSlashInfo::SignatureNotChecked(self.signed_block_header(), e))?;
        let maybe_available = chain
            .data_availability_checker
            .check_rpc_block_availability(RpcBlock::new_without_blobs(self.clone()))
            .map_err(|e| {
                BlockSlashInfo::SignatureNotChecked(
                    self.signed_block_header(),
                    BlockError::AvailabilityCheck(e),
                )
            })?;
        SignatureVerifiedBlock::check_slashable(maybe_available, block_root, chain)?
            .into_execution_pending_block_slashable(block_root, chain, notify_execution_layer)
    }

    fn block(&self) -> &SignedBeaconBlock<T::EthSpec> {
        self
    }
}

impl<T: BeaconChainTypes> IntoExecutionPendingBlock<T> for RpcBlock<T::EthSpec> {
    /// Verifies the `SignedBeaconBlock` by first transforming it into a `SignatureVerifiedBlock`
    /// and then using that implementation of `IntoExecutionPendingBlock` to complete verification.
    fn into_execution_pending_block_slashable(
        self,
        block_root: Hash256,
        chain: &Arc<BeaconChain<T>>,
        notify_execution_layer: NotifyExecutionLayer,
    ) -> Result<ExecutionPendingBlock<T>, BlockSlashInfo<BlockError<T::EthSpec>>> {
        // Perform an early check to prevent wasting time on irrelevant blocks.
        let block_root = check_block_relevancy(self.as_block(), block_root, chain)
            .map_err(|e| BlockSlashInfo::SignatureNotChecked(self.signed_block_header(), e))?;
        let maybe_available = chain
            .data_availability_checker
            .check_rpc_block_availability(self.clone())
            .map_err(|e| {
                BlockSlashInfo::SignatureNotChecked(
                    self.signed_block_header(),
                    BlockError::AvailabilityCheck(e),
                )
            })?;
        SignatureVerifiedBlock::check_slashable(maybe_available, block_root, chain)?
            .into_execution_pending_block_slashable(block_root, chain, notify_execution_layer)
    }

    fn block(&self) -> &SignedBeaconBlock<T::EthSpec> {
        self.as_block()
    }
}

impl<T: BeaconChainTypes> ExecutionPendingBlock<T> {
    /// Instantiates `Self`, a wrapper that indicates that the given `block` is fully valid. See
    /// the struct-level documentation for more information.
    ///
    /// Note: this function does not verify block signatures, it assumes they are valid. Signature
    /// verification must be done upstream (e.g., via a `SignatureVerifiedBlock`
    ///
    /// Returns an error if the block is invalid, or if the block was unable to be verified.
    pub fn from_signature_verified_components(
        block: MaybeAvailableBlock<T::EthSpec>,
        block_root: Hash256,
        parent: PreProcessingSnapshot<T::EthSpec>,
        mut consensus_context: ConsensusContext<T::EthSpec>,
        chain: &Arc<BeaconChain<T>>,
        notify_execution_layer: NotifyExecutionLayer,
    ) -> Result<Self, BlockError<T::EthSpec>> {
        chain
            .observed_block_producers
            .write()
            .observe_proposal(block_root, block.message())
            .map_err(|e| BlockError::BeaconChainError(e.into()))?;

        if let Some(parent) = chain
            .canonical_head
            .fork_choice_read_lock()
            .get_block(&block.parent_root())
        {
            // Reject any block where the parent has an invalid payload. It's impossible for a valid
            // block to descend from an invalid parent.
            if parent.execution_status.is_invalid() {
                return Err(BlockError::ParentExecutionPayloadInvalid {
                    parent_root: block.parent_root(),
                });
            }
        } else {
            // Reject any block if its parent is not known to fork choice.
            //
            // A block that is not in fork choice is either:
            //
            //  - Not yet imported: we should reject this block because we should only import a child
            //  after its parent has been fully imported.
            //  - Pre-finalized: if the parent block is _prior_ to finalization, we should ignore it
            //  because it will revert finalization. Note that the finalized block is stored in fork
            //  choice, so we will not reject any child of the finalized block (this is relevant during
            //  genesis).
            return Err(BlockError::ParentUnknown(block.into_rpc_block()));
        }

        /*
         *  Perform cursory checks to see if the block is even worth processing.
         */

        check_block_relevancy(block.as_block(), block_root, chain)?;

        // Define a future that will verify the execution payload with an execution engine.
        //
        // We do this as early as possible so that later parts of this function can run in parallel
        // with the payload verification.
        let payload_notifier = PayloadNotifier::new(
            chain.clone(),
            block.block_cloned(),
            &parent.pre_state,
            notify_execution_layer,
        )?;
        let is_valid_merge_transition_block =
            is_merge_transition_block(&parent.pre_state, block.message().body());
        let payload_verification_future = async move {
            let chain = payload_notifier.chain.clone();
            let block = payload_notifier.block.clone();

            // If this block triggers the merge, check to ensure that it references valid execution
            // blocks.
            //
            // The specification defines this check inside `on_block` in the fork-choice specification,
            // however we perform the check here for two reasons:
            //
            // - There's no point in importing a block that will fail fork choice, so it's best to fail
            //   early.
            // - Doing the check here means we can keep our fork-choice implementation "pure". I.e., no
            //   calls to remote servers.
            if is_valid_merge_transition_block {
                validate_merge_block(&chain, block.message(), AllowOptimisticImport::Yes).await?;
            };

            // The specification declares that this should be run *inside* `per_block_processing`,
            // however we run it here to keep `per_block_processing` pure (i.e., no calls to external
            // servers).
            let payload_verification_status = payload_notifier.notify_new_payload().await?;

            // If the payload did not validate or invalidate the block, check to see if this block is
            // valid for optimistic import.
            if payload_verification_status.is_optimistic() {
                let block_hash_opt = block
                    .message()
                    .body()
                    .execution_payload()
                    .map(|full_payload| full_payload.block_hash());

                // Ensure the block is a candidate for optimistic import.
                if !is_optimistic_candidate_block(&chain, block.slot(), block.parent_root()).await?
                {
                    warn!(
                        chain.log,
                        "Rejecting optimistic block";
                        "block_hash" => ?block_hash_opt,
                        "msg" => "the execution engine is not synced"
                    );
                    return Err(ExecutionPayloadError::UnverifiedNonOptimisticCandidate.into());
                }
            }

            Ok(PayloadVerificationOutcome {
                payload_verification_status,
                is_valid_merge_transition_block,
            })
        };
        // Spawn the payload verification future as a new task, but don't wait for it to complete.
        // The `payload_verification_future` will be awaited later to ensure verification completed
        // successfully.
        let payload_verification_handle = chain
            .task_executor
            .spawn_handle(
                payload_verification_future,
                "execution_payload_verification",
            )
            .ok_or(BeaconChainError::RuntimeShutdown)?;

        /*
         * Advance the given `parent.beacon_state` to the slot of the given `block`.
         */

        let catchup_timer = metrics::start_timer(&metrics::BLOCK_PROCESSING_CATCHUP_STATE);

        // Stage a batch of operations to be completed atomically if this block is imported
        // successfully.
        let mut confirmed_state_roots = vec![];

        // The block must have a higher slot than its parent.
        if block.slot() <= parent.beacon_block.slot() {
            return Err(BlockError::BlockIsNotLaterThanParent {
                block_slot: block.slot(),
                parent_slot: parent.beacon_block.slot(),
            });
        }

        let mut summaries = vec![];

        // Transition the parent state to the block slot.
        //
        // It is important to note that we're using a "pre-state" here, one that has potentially
        // been advanced one slot forward from `parent.beacon_block.slot`.
        let mut state = parent.pre_state;

        // Perform a sanity check on the pre-state.
        let parent_slot = parent.beacon_block.slot();
        if state.slot() < parent_slot || state.slot() > block.slot() {
            return Err(BeaconChainError::BadPreState {
                parent_root: parent.beacon_block_root,
                parent_slot,
                block_root,
                block_slot: block.slot(),
                state_slot: state.slot(),
            }
            .into());
        }

        let parent_eth1_finalization_data = Eth1FinalizationData {
            eth1_data: state.eth1_data().clone(),
            eth1_deposit_index: state.eth1_deposit_index(),
        };

        let distance = block.slot().as_u64().saturating_sub(state.slot().as_u64());
        for _ in 0..distance {
            let state_root = if parent.beacon_block.slot() == state.slot() {
                // If it happens that `pre_state` has *not* already been advanced forward a single
                // slot, then there is no need to compute the state root for this
                // `per_slot_processing` call since that state root is already stored in the parent
                // block.
                parent.beacon_block.state_root()
            } else {
                // This is a new state we've reached, so stage it for storage in the DB.
                // Computing the state root here is time-equivalent to computing it during slot
                // processing, but we get early access to it.
                let state_root = state.update_tree_hash_cache()?;

                // Store the state immediately, marking it as temporary, and staging the deletion
                // of its temporary status as part of the larger atomic operation.
                let txn_lock = chain.store.hot_db.begin_rw_transaction();
                let state_already_exists =
                    chain.store.load_hot_state_summary(&state_root)?.is_some();

                let state_batch = if state_already_exists {
                    // If the state exists, it could be temporary or permanent, but in neither case
                    // should we rewrite it or store a new temporary flag for it. We *will* stage
                    // the temporary flag for deletion because it's OK to double-delete the flag,
                    // and we don't mind if another thread gets there first.
                    vec![]
                } else {
                    vec![
                        if state.slot() % T::EthSpec::slots_per_epoch() == 0 {
                            StoreOp::PutState(state_root, &state)
                        } else {
                            StoreOp::PutStateSummary(
                                state_root,
                                HotStateSummary::new(&state_root, &state)?,
                            )
                        },
                        StoreOp::PutStateTemporaryFlag(state_root),
                    ]
                };
                chain
                    .store
                    .do_atomically_with_block_and_blobs_cache(state_batch)?;
                drop(txn_lock);

                confirmed_state_roots.push(state_root);

                state_root
            };

            if let Some(summary) = per_slot_processing(&mut state, Some(state_root), &chain.spec)? {
                // Expose Prometheus metrics.
                if let Err(e) = summary.observe_metrics() {
                    error!(
                        chain.log,
                        "Failed to observe epoch summary metrics";
                        "src" => "block_verification",
                        "error" => ?e
                    );
                }
                summaries.push(summary);
            }
        }
        metrics::stop_timer(catchup_timer);

        let block_slot = block.slot();
        let state_current_epoch = state.current_epoch();

        // If the block is sufficiently recent, notify the validator monitor.
        if let Some(slot) = chain.slot_clock.now() {
            let epoch = slot.epoch(T::EthSpec::slots_per_epoch());
            if block_slot.epoch(T::EthSpec::slots_per_epoch())
                + VALIDATOR_MONITOR_HISTORIC_EPOCHS as u64
                >= epoch
            {
                let validator_monitor = chain.validator_monitor.read();
                // Update the summaries in a separate loop to `per_slot_processing`. This protects
                // the `validator_monitor` lock from being bounced or held for a long time whilst
                // performing `per_slot_processing`.
                for (i, summary) in summaries.iter().enumerate() {
                    let epoch = state_current_epoch - Epoch::from(summaries.len() - i);
                    if let Err(e) =
                        validator_monitor.process_validator_statuses(epoch, summary, &chain.spec)
                    {
                        error!(
                            chain.log,
                            "Failed to process validator statuses";
                            "error" => ?e
                        );
                    }
                }
            }
        }

        /*
         * Build the committee caches on the state.
         */

        let committee_timer = metrics::start_timer(&metrics::BLOCK_PROCESSING_COMMITTEE);

        state.build_committee_cache(RelativeEpoch::Previous, &chain.spec)?;
        state.build_committee_cache(RelativeEpoch::Current, &chain.spec)?;

        metrics::stop_timer(committee_timer);

        /*
         * If we have block reward listeners, compute the block reward and push it to the
         * event handler.
         */
        if let Some(ref event_handler) = chain.event_handler {
            if event_handler.has_block_reward_subscribers() {
                let mut reward_cache = Default::default();
                let block_reward = chain.compute_block_reward(
                    block.message(),
                    block_root,
                    &state,
                    &mut reward_cache,
                    true,
                )?;
                event_handler.register(EventKind::BlockReward(block_reward));
            }
        }

        /*
         * Perform `per_block_processing` on the block and state, returning early if the block is
         * invalid.
         */

        write_state(
            &format!("state_pre_block_{}", block_root),
            &state,
            &chain.log,
        );
        write_block(block.as_block(), block_root, &chain.log);

        let core_timer = metrics::start_timer(&metrics::BLOCK_PROCESSING_CORE);

        if let Err(err) = per_block_processing(
            &mut state,
            block.as_block(),
            // Signatures were verified earlier in this function.
            BlockSignatureStrategy::NoVerification,
            StateProcessingStrategy::Accurate,
            VerifyBlockRoot::True,
            &mut consensus_context,
            &chain.spec,
        ) {
            match err {
                // Capture `BeaconStateError` so that we can easily distinguish between a block
                // that's invalid and one that caused an internal error.
                BlockProcessingError::BeaconStateError(e) => return Err(e.into()),
                other => return Err(BlockError::PerBlockProcessingError(other)),
            }
        };

        metrics::stop_timer(core_timer);

        /*
         * Calculate the state root of the newly modified state
         */

        let state_root_timer = metrics::start_timer(&metrics::BLOCK_PROCESSING_STATE_ROOT);

        let state_root = state.update_tree_hash_cache()?;

        metrics::stop_timer(state_root_timer);

        write_state(
            &format!("state_post_block_{}", block_root),
            &state,
            &chain.log,
        );

        /*
         * Check to ensure the state root on the block matches the one we have calculated.
         */

        if block.state_root() != state_root {
            return Err(BlockError::StateRootMismatch {
                block: block.state_root(),
                local: state_root,
            });
        }

        /*
         * Apply the block's attestations to fork choice.
         *
         * We're running in parallel with the payload verification at this point, so this is
         * free real estate.
         */
        let current_slot = chain.slot()?;
        let mut fork_choice = chain.canonical_head.fork_choice_write_lock();

        // Register each attester slashing in the block with fork choice.
        for attester_slashing in block.message().body().attester_slashings() {
            fork_choice.on_attester_slashing(attester_slashing);
        }

        // Register each attestation in the block with fork choice.
        for (i, attestation) in block.message().body().attestations().iter().enumerate() {
            let _fork_choice_attestation_timer =
                metrics::start_timer(&metrics::FORK_CHOICE_PROCESS_ATTESTATION_TIMES);

            let indexed_attestation = consensus_context
                .get_indexed_attestation(&state, attestation)
                .map_err(|e| BlockError::PerBlockProcessingError(e.into_with_index(i)))?;

            match fork_choice.on_attestation(
                current_slot,
                indexed_attestation,
                AttestationFromBlock::True,
            ) {
                Ok(()) => Ok(()),
                // Ignore invalid attestations whilst importing attestations from a block. The
                // block might be very old and therefore the attestations useless to fork choice.
                Err(ForkChoiceError::InvalidAttestation(_)) => Ok(()),
                Err(e) => Err(BlockError::BeaconChainError(e.into())),
            }?;
        }
        drop(fork_choice);

        Ok(Self {
            block,
            import_data: BlockImportData {
                block_root,
                state,
                parent_block: parent.beacon_block,
                parent_eth1_finalization_data,
                confirmed_state_roots,
                consensus_context,
            },
            payload_verification_handle,
        })
    }
}

/// Returns `Ok(())` if the block's slot is greater than the anchor block's slot (if any).
fn check_block_against_anchor_slot<T: BeaconChainTypes>(
    block: BeaconBlockRef<'_, T::EthSpec>,
    chain: &BeaconChain<T>,
) -> Result<(), BlockError<T::EthSpec>> {
    if let Some(anchor_slot) = chain.store.get_anchor_slot() {
        if block.slot() <= anchor_slot {
            return Err(BlockError::WeakSubjectivityConflict);
        }
    }
    Ok(())
}

/// Returns `Ok(())` if the block is later than the finalized slot on `chain`.
///
/// Returns an error if the block is earlier or equal to the finalized slot, or there was an error
/// verifying that condition.
fn check_block_against_finalized_slot<T: BeaconChainTypes>(
    block: BeaconBlockRef<'_, T::EthSpec>,
    block_root: Hash256,
    chain: &BeaconChain<T>,
) -> Result<(), BlockError<T::EthSpec>> {
    // The finalized checkpoint is being read from fork choice, rather than the cached head.
    //
    // Fork choice has the most up-to-date view of finalization and there's no point importing a
    // block which conflicts with the fork-choice view of finalization.
    let finalized_slot = chain
        .canonical_head
        .cached_head()
        .finalized_checkpoint()
        .epoch
        .start_slot(T::EthSpec::slots_per_epoch());

    if block.slot() <= finalized_slot {
        chain.pre_finalization_block_rejected(block_root);
        Err(BlockError::WouldRevertFinalizedSlot {
            block_slot: block.slot(),
            finalized_slot,
        })
    } else {
        Ok(())
    }
}

/// Returns `Ok(block)` if the block descends from the finalized root.
///
/// ## Warning
///
/// Taking a lock on the `chain.canonical_head.fork_choice` might cause a deadlock here.
pub fn check_block_is_finalized_checkpoint_or_descendant<
    T: BeaconChainTypes,
    B: AsBlock<T::EthSpec>,
>(
    chain: &BeaconChain<T>,
    fork_choice: &BeaconForkChoice<T>,
    block: B,
) -> Result<B, BlockError<T::EthSpec>> {
    if fork_choice.is_finalized_checkpoint_or_descendant(block.parent_root()) {
        Ok(block)
    } else {
        // If fork choice does *not* consider the parent to be a descendant of the finalized block,
        // then there are two more cases:
        //
        // 1. We have the parent stored in our database. Because fork-choice has confirmed the
        //    parent is *not* in our post-finalization DAG, all other blocks must be either
        //    pre-finalization or conflicting with finalization.
        // 2. The parent is unknown to us, we probably want to download it since it might actually
        //    descend from the finalized root.
        if chain
            .store
            .block_exists(&block.parent_root())
            .map_err(|e| BlockError::BeaconChainError(e.into()))?
        {
            Err(BlockError::NotFinalizedDescendant {
                block_parent_root: block.parent_root(),
            })
        } else {
            Err(BlockError::ParentUnknown(block.into_rpc_block()))
        }
    }
}

/// Performs simple, cheap checks to ensure that the block is relevant to be imported.
///
/// `Ok(block_root)` is returned if the block passes these checks and should progress with
/// verification (viz., it is relevant).
///
/// Returns an error if the block fails one of these checks (viz., is not relevant) or an error is
/// experienced whilst attempting to verify.
pub fn check_block_relevancy<T: BeaconChainTypes>(
    signed_block: &SignedBeaconBlock<T::EthSpec>,
    block_root: Hash256,
    chain: &BeaconChain<T>,
) -> Result<Hash256, BlockError<T::EthSpec>> {
    let block = signed_block.message();

    // Do not process blocks from the future.
    if block.slot() > chain.slot()? {
        return Err(BlockError::FutureSlot {
            present_slot: chain.slot()?,
            block_slot: block.slot(),
        });
    }

    // Do not re-process the genesis block.
    if block.slot() == 0 {
        return Err(BlockError::GenesisBlock);
    }

    // This is an artificial (non-spec) restriction that provides some protection from overflow
    // abuses.
    if block.slot() >= MAXIMUM_BLOCK_SLOT_NUMBER {
        return Err(BlockError::BlockSlotLimitReached);
    }

    // Do not process a block from a finalized slot.
    check_block_against_finalized_slot(block, block_root, chain)?;

    // Check if the block is already known. We know it is post-finalization, so it is
    // sufficient to check the fork choice.
    if chain
        .canonical_head
        .fork_choice_read_lock()
        .contains_block(&block_root)
    {
        return Err(BlockError::BlockIsAlreadyKnown);
    }

    Ok(block_root)
}

/// Returns the canonical root of the given `block`.
///
/// Use this function to ensure that we report the block hashing time Prometheus metric.
pub fn get_block_root<E: EthSpec>(block: &SignedBeaconBlock<E>) -> Hash256 {
    let block_root_timer = metrics::start_timer(&metrics::BLOCK_PROCESSING_BLOCK_ROOT);

    let block_root = block.canonical_root();

    metrics::stop_timer(block_root_timer);

    block_root
}

/// Verify the parent of `block` is known, returning some information about the parent block from
/// fork choice.
#[allow(clippy::type_complexity)]
fn verify_parent_block_is_known<T: BeaconChainTypes>(
    chain: &BeaconChain<T>,
    block: Arc<SignedBeaconBlock<T::EthSpec>>,
) -> Result<(ProtoBlock, Arc<SignedBeaconBlock<T::EthSpec>>), BlockError<T::EthSpec>> {
    if let Some(proto_block) = chain
        .canonical_head
        .fork_choice_read_lock()
        .get_block(&block.parent_root())
    {
        Ok((proto_block, block))
    } else {
        Err(BlockError::ParentUnknown(RpcBlock::new_without_blobs(
            block,
        )))
    }
}

/// Load the parent snapshot (block and state) of the given `block`.
///
/// Returns `Err(BlockError::ParentUnknown)` if the parent is not found, or if an error occurs
/// whilst attempting the operation.
#[allow(clippy::type_complexity)]
fn load_parent<T: BeaconChainTypes, B: AsBlock<T::EthSpec>>(
    block_root: Hash256,
    block: B,
    chain: &BeaconChain<T>,
) -> Result<(PreProcessingSnapshot<T::EthSpec>, B), BlockError<T::EthSpec>> {
    let spec = &chain.spec;

    // Reject any block if its parent is not known to fork choice.
    //
    // A block that is not in fork choice is either:
    //
    //  - Not yet imported: we should reject this block because we should only import a child
    //  after its parent has been fully imported.
    //  - Pre-finalized: if the parent block is _prior_ to finalization, we should ignore it
    //  because it will revert finalization. Note that the finalized block is stored in fork
    //  choice, so we will not reject any child of the finalized block (this is relevant during
    //  genesis).
    if !chain
        .canonical_head
        .fork_choice_read_lock()
        .contains_block(&block.parent_root())
    {
        return Err(BlockError::ParentUnknown(block.into_rpc_block()));
    }

    let block_delay = chain
        .block_times_cache
        .read()
        .get_block_delays(
            block_root,
            chain
                .slot_clock
                .start_of(block.slot())
                .unwrap_or_else(|| Duration::from_secs(0)),
        )
        .observed;

    let db_read_timer = metrics::start_timer(&metrics::BLOCK_PROCESSING_DB_READ);

    let result = if let Some((snapshot, cloned)) = chain
        .snapshot_cache
        .try_write_for(BLOCK_PROCESSING_CACHE_LOCK_TIMEOUT)
        .and_then(|mut snapshot_cache| {
            snapshot_cache.get_state_for_block_processing(
                block.parent_root(),
                block.slot(),
                block_delay,
                spec,
            )
        }) {
        if cloned {
            metrics::inc_counter(&metrics::BLOCK_PROCESSING_SNAPSHOT_CACHE_CLONES);
            debug!(
                chain.log,
                "Cloned snapshot for late block/skipped slot";
                "slot" => %block.slot(),
                "parent_slot" => %snapshot.beacon_block.slot(),
                "parent_root" => ?block.parent_root(),
                "block_delay" => ?block_delay,
            );
        }
        Ok((snapshot, block))
    } else {
        // Load the blocks parent block from the database, returning invalid if that block is not
        // found.
        //
        // We don't return a DBInconsistent error here since it's possible for a block to
        // exist in fork choice but not in the database yet. In such a case we simply
        // indicate that we don't yet know the parent.
        let root = block.parent_root();
        let parent_block = chain
            .get_blinded_block(&block.parent_root())
            .map_err(BlockError::BeaconChainError)?
            .ok_or_else(|| {
                // Return a `MissingBeaconBlock` error instead of a `ParentUnknown` error since
                // we've already checked fork choice for this block.
                //
                // It's an internal error if the block exists in fork choice but not in the
                // database.
                BlockError::from(BeaconChainError::MissingBeaconBlock(block.parent_root()))
            })?;

        // Load the parent block's state from the database, returning an error if it is not found.
        // It is an error because if we know the parent block we should also know the parent state.
        // Retrieve any state that is advanced through to at most `block.slot()`: this is
        // particularly important if `block` descends from the finalized/split block, but at a slot
        // prior to the finalized slot (which is invalid and inaccessible in our DB schema).
        let (parent_state_root, parent_state) = chain
            .store
            .get_advanced_hot_state(root, block.slot(), parent_block.state_root())?
            .ok_or_else(|| {
                BeaconChainError::DBInconsistent(
                    format!("Missing state for parent block {root:?}",),
                )
            })?;

        metrics::inc_counter(&metrics::BLOCK_PROCESSING_SNAPSHOT_CACHE_MISSES);
        debug!(
            chain.log,
            "Missed snapshot cache";
            "slot" => block.slot(),
            "parent_slot" => parent_block.slot(),
            "parent_root" => ?block.parent_root(),
            "block_delay" => ?block_delay,
        );

        Ok((
            PreProcessingSnapshot {
                beacon_block: parent_block,
                beacon_block_root: root,
                pre_state: parent_state,
                beacon_state_root: Some(parent_state_root),
            },
            block,
        ))
    };

    metrics::stop_timer(db_read_timer);

    result
}

/// This trait is used to unify `BlockError` and `BlobError` so
/// `cheap_state_advance_to_obtain_committees` can be re-used in gossip blob validation.
pub trait CheapStateAdvanceError: From<BeaconStateError> + From<BeaconChainError> + Debug {
    fn not_later_than_parent_error(block_slot: Slot, state_slot: Slot) -> Self;
}

impl<E: EthSpec> CheapStateAdvanceError for BlockError<E> {
    fn not_later_than_parent_error(block_slot: Slot, parent_slot: Slot) -> Self {
        BlockError::BlockIsNotLaterThanParent {
            block_slot,
            parent_slot,
        }
    }
}

impl<E: EthSpec> CheapStateAdvanceError for GossipBlobError<E> {
    fn not_later_than_parent_error(blob_slot: Slot, parent_slot: Slot) -> Self {
        GossipBlobError::BlobIsNotLaterThanParent {
            blob_slot,
            parent_slot,
        }
    }
}

/// Performs a cheap (time-efficient) state advancement so the committees and proposer shuffling for
/// `slot` can be obtained from `state`.
///
/// The state advancement is "cheap" since it does not generate state roots. As a result, the
/// returned state might be holistically invalid but the committees/proposers will be correct (since
/// they do not rely upon state roots).
///
/// If the given `state` can already serve the `slot`, the committees will be built on the `state`
/// and `Cow::Borrowed(state)` will be returned. Otherwise, the state will be cloned, cheaply
/// advanced and then returned as a `Cow::Owned`. The end result is that the given `state` is never
/// mutated to be invalid (in fact, it is never changed beyond a simple committee cache build).
pub fn cheap_state_advance_to_obtain_committees<'a, E: EthSpec, Err: CheapStateAdvanceError>(
    state: &'a mut BeaconState<E>,
    state_root_opt: Option<Hash256>,
    block_slot: Slot,
    spec: &ChainSpec,
) -> Result<Cow<'a, BeaconState<E>>, Err> {
    let block_epoch = block_slot.epoch(E::slots_per_epoch());

    if state.current_epoch() == block_epoch {
        // Build both the current and previous epoch caches, as the previous epoch caches are
        // useful for verifying attestations in blocks from the current epoch.
        state.build_committee_cache(RelativeEpoch::Previous, spec)?;
        state.build_committee_cache(RelativeEpoch::Current, spec)?;

        Ok(Cow::Borrowed(state))
    } else if state.slot() > block_slot {
        Err(Err::not_later_than_parent_error(block_slot, state.slot()))
    } else {
        let mut state = state.clone_with(CloneConfig::committee_caches_only());
        let target_slot = block_epoch.start_slot(E::slots_per_epoch());

        // Advance the state into the same epoch as the block. Use the "partial" method since state
        // roots are not important for proposer/attester shuffling.
        partial_state_advance(&mut state, state_root_opt, target_slot, spec)
            .map_err(BeaconChainError::from)?;

        state.build_committee_cache(RelativeEpoch::Previous, spec)?;
        state.build_committee_cache(RelativeEpoch::Current, spec)?;

        Ok(Cow::Owned(state))
    }
}

/// Obtains a read-locked `ValidatorPubkeyCache` from the `chain`.
pub fn get_validator_pubkey_cache<T: BeaconChainTypes>(
    chain: &BeaconChain<T>,
) -> Result<RwLockReadGuard<ValidatorPubkeyCache<T>>, BlockError<T::EthSpec>> {
    chain
        .validator_pubkey_cache
        .try_read_for(VALIDATOR_PUBKEY_CACHE_LOCK_TIMEOUT)
        .ok_or(BeaconChainError::ValidatorPubkeyCacheLockTimeout)
        .map_err(BlockError::BeaconChainError)
}

/// Produces an _empty_ `BlockSignatureVerifier`.
///
/// The signature verifier is empty because it does not yet have any of this block's signatures
/// added to it. Use `Self::apply_to_signature_verifier` to apply the signatures.
fn get_signature_verifier<'a, T: BeaconChainTypes>(
    state: &'a BeaconState<T::EthSpec>,
    validator_pubkey_cache: &'a ValidatorPubkeyCache<T>,
    spec: &'a ChainSpec,
) -> BlockSignatureVerifier<
    'a,
    T::EthSpec,
    impl Fn(usize) -> Option<Cow<'a, PublicKey>> + Clone,
    impl Fn(&'a PublicKeyBytes) -> Option<Cow<'a, PublicKey>>,
> {
    let get_pubkey = move |validator_index| {
        // Disallow access to any validator pubkeys that are not in the current beacon state.
        if validator_index < state.validators().len() {
            validator_pubkey_cache
                .get(validator_index)
                .map(Cow::Borrowed)
        } else {
            None
        }
    };

    let decompressor = move |pk_bytes| {
        // Map compressed pubkey to validator index.
        let validator_index = validator_pubkey_cache.get_index(pk_bytes)?;
        // Map validator index to pubkey (respecting guard on unknown validators).
        get_pubkey(validator_index)
    };

    BlockSignatureVerifier::new(state, get_pubkey, decompressor, spec)
}

/// Verify that `header` was signed with a valid signature from its proposer.
///
/// Return `Ok(())` if the signature is valid, and an `Err` otherwise.
fn verify_header_signature<T: BeaconChainTypes>(
    chain: &BeaconChain<T>,
    header: &SignedBeaconBlockHeader,
) -> Result<(), BlockError<T::EthSpec>> {
    let proposer_pubkey = get_validator_pubkey_cache(chain)?
        .get(header.message.proposer_index as usize)
        .cloned()
        .ok_or(BlockError::UnknownValidator(header.message.proposer_index))?;
    let head_fork = chain.canonical_head.cached_head().head_fork();

    if header.verify_signature::<T::EthSpec>(
        &proposer_pubkey,
        &head_fork,
        chain.genesis_validators_root,
        &chain.spec,
    ) {
        Ok(())
    } else {
        Err(BlockError::ProposalSignatureInvalid)
    }
}

fn write_state<T: EthSpec>(prefix: &str, state: &BeaconState<T>, log: &Logger) {
    if WRITE_BLOCK_PROCESSING_SSZ {
        let root = state.tree_hash_root();
        let filename = format!("{}_slot_{}_root_{}.ssz", prefix, state.slot(), root);
        let mut path = std::env::temp_dir().join("lighthouse");
        let _ = fs::create_dir_all(path.clone());
        path = path.join(filename);

        match fs::File::create(path.clone()) {
            Ok(mut file) => {
                let _ = file.write_all(&state.as_ssz_bytes());
            }
            Err(e) => error!(
                log,
                "Failed to log state";
                "path" => format!("{:?}", path),
                "error" => format!("{:?}", e)
            ),
        }
    }
}

fn write_block<T: EthSpec>(block: &SignedBeaconBlock<T>, root: Hash256, log: &Logger) {
    if WRITE_BLOCK_PROCESSING_SSZ {
        let filename = format!("block_slot_{}_root{}.ssz", block.slot(), root);
        let mut path = std::env::temp_dir().join("lighthouse");
        let _ = fs::create_dir_all(path.clone());
        path = path.join(filename);

        match fs::File::create(path.clone()) {
            Ok(mut file) => {
                let _ = file.write_all(&block.as_ssz_bytes());
            }
            Err(e) => error!(
                log,
                "Failed to log block";
                "path" => format!("{:?}", path),
                "error" => format!("{:?}", e)
            ),
        }
    }
}<|MERGE_RESOLUTION|>--- conflicted
+++ resolved
@@ -819,16 +819,12 @@
         // Do not process a block that doesn't descend from the finalized root.
         //
         // We check this *before* we load the parent so that we can return a more detailed error.
-<<<<<<< HEAD
         let block = check_block_is_finalized_checkpoint_or_descendant(
             chain,
-            &chain.canonical_head.fork_choice_read_lock(),
+            &fork_choice_read_lock,
             block,
         )?;
-=======
-        check_block_is_finalized_checkpoint_or_descendant(chain, &fork_choice_read_lock, &block)?;
         drop(fork_choice_read_lock);
->>>>>>> 441fc169
 
         let block_epoch = block.slot().epoch(T::EthSpec::slots_per_epoch());
         let (parent_block, block) = verify_parent_block_is_known(chain, block)?;
